--- conflicted
+++ resolved
@@ -125,13 +125,12 @@
   width: 40%;
 }
 
-<<<<<<< HEAD
 .hidden-filter-controls {
   max-width: 100%;
-=======
+}
+
 .filter-holder .panel-group .panel .panel-body {
   background-color: transparent;
->>>>>>> 1972cbea
 }
 
 /*
