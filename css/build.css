.btn.disabled {
  pointer-events: none;
}

.dynamic-list-controls {
  margin-top: 50px;
}

.dynamic-list-placeholder {
  padding: 20px;
  text-align: center;
  background: rgba(51,51,51,0.1);
  border: 4px solid rgba(51,51,51,0.15);
}

.dynamic-list-add-item {
  position: fixed;
  right: 15px;
  bottom: 15px;
  bottom: calc(15px + env(safe-area-inset-bottom));
  z-index: 2;
  display: flex;
  align-items: center;
  justify-content: center;
  background-color: #337ab7;
  border-radius: 50%;
  width: 50px;
  height: 50px;
  line-height: 50px;
  text-align: center;
  box-shadow: 0px 6px 20px 0px rgba(0, 0, 0, 0.2);
  font-size: 1.5em;
  color: #fff;
  cursor: pointer;
}

[data-has-notch].platform-web .dynamic-list-add-item {
  bottom: calc(15px + 34px); /* For Fliplet Studio */
}

.fl-with-bottom-menu .dynamic-list-add-item {
  bottom: 80px;
  bottom: calc(80px + env(safe-area-inset-bottom));
}

[data-has-notch].platform-web .fl-with-bottom-menu .dynamic-list-add-item {
  bottom: calc(80px + 34px); /* For Fliplet Studio */
}

.fl-with-bottom-menu.fl-menu-circle-left .dynamic-list-add-item {
  bottom: 15px;
  bottom: calc(15px + env(safe-area-inset-bottom));
}

[data-has-notch].platform-web .fl-with-bottom-menu.fl-menu-circle-left .dynamic-list-add-item {
  bottom: calc(15px + 34px); /* For Fliplet Studio */
}

.new-agenda-list-container.has-agenda-toggle ~ .dynamic-list-add-item,
.fl-with-bottom-menu.fl-menu-circle-left .new-agenda-list-container.has-agenda-toggle ~ .dynamic-list-add-item {
  bottom: 100px;
  bottom: calc(100px + env(safe-area-inset-bottom));
}

[data-has-notch].platform-web .new-agenda-list-container.has-agenda-toggle ~ .dynamic-list-add-item,
[data-has-notch].platform-web .fl-with-bottom-menu.fl-menu-circle-left .new-agenda-list-container.has-agenda-toggle ~ .dynamic-list-add-item {
  bottom: calc(100px + 34px); /* For Fliplet Studio */
}

.fl-with-bottom-menu .new-agenda-list-container.has-agenda-toggle ~ .dynamic-list-add-item {
  bottom: 166px;
  bottom: calc(166px + env(safe-area-inset-bottom));
}

[data-has-notch].platform-web .fl-with-bottom-menu .new-agenda-list-container.has-agenda-toggle ~ .dynamic-list-add-item {
  bottom: calc(166px + 34px); /* For Fliplet Studio */
}

.btn.dynamic-list-edit-item,
.btn.dynamic-list-delete-item {
  display: inline-block;
  cursor: pointer;
  border-radius: 40px;
  padding: 8px 18px;
  font-size: 0.9em;
}

.dynamic-list-delete-item {
  background-color: #f92c26;
  border-color: #f92c26;
}

.dynamic-list-edit-item {
  border: 1px solid #dddddd;
}

.dynamic-list-edit-item:hover,
.dynamic-list-delete-item:hover {
  border: 1px solid transparent;
}

.dynamic-list-edit-item:focus,
.dynamic-list-delete-item:focus {
  outline: none;
}

.dynamic-list-edit-item:active,
.dynamic-list-delete-item:active {
  box-shadow: none;
}

.dynamic-list-edit-item + .dynamic-list-delete-item {
  margin-left: 5px;
}

.fa-times-thin {
  padding-top: 2px;
  padding-bottom: 4px;
  font-size: 0.8em !important;
}

.fa-times-thin::before {
  content: '\002573';
}

/* IE11 layout */
@media screen and (-ms-high-contrast: none) {
  .fa-times-thin {
    padding-top: 0px;
    padding-bottom: 5px;
  }
}

/* Safari layout */
@media not all and (min-resolution:.001dpcm) {
  @media {
    .fa-times-thin {
      padding-top: 1px;
      padding-bottom: 0px;
    }
  }
}

/* For native devices */
<<<<<<< HEAD
.native .fa-times-thin {
  padding-top: 4px;
}

.mode-interact [data-dynamic-lists-id] {
  min-height: 32px;
}
=======
.native.android .fa-times-thin {
  padding-top: 5px;
}

.native.ios .fa-times-thin {
  padding-top: 3px;
} 
>>>>>>> 5638a490
<|MERGE_RESOLUTION|>--- conflicted
+++ resolved
@@ -132,7 +132,7 @@
 }
 
 /* Safari layout */
-@media not all and (min-resolution:.001dpcm) {
+@media not all and (min-resolution:.001dpcm) { 
   @media {
     .fa-times-thin {
       padding-top: 1px;
@@ -142,20 +142,14 @@
 }
 
 /* For native devices */
-<<<<<<< HEAD
-.native .fa-times-thin {
-  padding-top: 4px;
-}
-
-.mode-interact [data-dynamic-lists-id] {
-  min-height: 32px;
-}
-=======
 .native.android .fa-times-thin {
   padding-top: 5px;
 }
 
 .native.ios .fa-times-thin {
   padding-top: 3px;
-} 
->>>>>>> 5638a490
+}
+
+.mode-interact [data-dynamic-lists-id] {
+    min-height: 32px;
+}