--- conflicted
+++ resolved
@@ -1596,7 +1596,6 @@
     padding-bottom: 5px;
   }
 
-<<<<<<< HEAD
   .agenda-detail-overlay-wrapper .agenda-detail-overlay-close .win7.fa-times-thin {
     padding-top: 2px;
     padding-bottom: 1px;
@@ -1607,8 +1606,7 @@
   .agenda-detail-overlay-wrapper .agenda-detail-overlay-close .win7.fa-times-thin::before {
     content: '\2715';
   }
-
-=======
+ 
   .search-holder .btn.search-btn {
     height: 32px;
     padding: 6px 12px;
@@ -1634,7 +1632,6 @@
     left: auto;
     right: auto;
   }
->>>>>>> a3309c13
 }
 
 /* Safari layout */
