.mode-interact .new-small-card-list-container {
  pointer-events: none;
}

.lock {
  overflow: hidden !important;
}

/* SEARCH FILTER OVERLAY */
.new-small-card-list-container .small-card-search-filter-overlay {
  position: fixed;
  top: 0;
  top: env(safe-area-inset-top);
  right: 0;
  bottom: 0;
  left: 0;
  z-index: 11;
  background-color: transparent;
  transform: translate3d(100%, 0, 0);
  transition: all 0.2s ease-out;
}

.new-small-card-list-container .small-card-search-filter-overlay.display {
  transform: translate3d(0, 0, 0);
}

.new-small-card-list-container .small-card-search-filter-overlay .small-card-overlay-screen {
  position: absolute;
  top: 0;
  right: 0;
  bottom: 0;
  left: 0;
  z-index: 1;
  background-color: rgba(0, 0, 0, 0.4);
}

.new-small-card-list-container .small-card-search-filter-overlay .small-card-overlay-wrapper {
  position: absolute;
  top: 0;
  right: 0;
  bottom: 0;
  left: 0;
  z-index: 2;
  background-color: #232b3f;
  color: #fff;
}

.new-small-card-list-container .small-card-search-filter-overlay .small-card-overlay-header {
  position: absolute;
  top: 0;
  left: 0;
  right: 0;
  height: 44px;
  display: flex;
  align-items: center;
  padding-right: 15px;
  padding-left: 44px;
  font-size: 1.2em;
  text-transform: uppercase;
  white-space: nowrap;
  overflow: hidden;
  text-overflow: ellipsis;
  background-color: #232b3f;
  z-index: 2;
}

.small-card-overlay-header .filter-header-holder {
  flex: 1;
  display: flex;
  justify-content: flex-end;
  align-items: center;
  margin-left: 5px;
}

.filter-header-holder .filter-header-btn-controls {
  text-transform: none;
}

.apply-filters {
  border: 1px solid #337ab7;
  border-radius: 20px;
  padding: 6px 14px;
  background-color: #337ab7;
}

.clear-filters {
  padding: 6px 14px;
}

.clear-filters:hover,
.apply-filters:hover,
.clear-filters:focus,
.apply-filters:focus,
.clear-filters:active,
.apply-filters:active,
.clear-filters:active:hover,
.apply-filters:active:hover,
.clear-filters:active:focus,
.apply-filters:active:focus {
  color: #fff;
  box-shadow: none;
}

.new-small-card-list-container .small-card-search-filter-overlay .small-card-overlay-content {
  position: absolute;
  top: 0;
  right: 0;
  bottom: 0;
  left: 0;
  padding: 59px 15px 15px;
  padding-bottom: calc(15px + env(safe-area-inset-bottom));
  z-index: 1;
  overflow-y: auto;
  overflow-x: hidden;
}

[data-has-notch].platform-web .new-small-card-list-container .small-card-search-filter-overlay .small-card-overlay-content {
  padding-bottom: calc(15px + 34px); /* For Fliplet Studio */
}

.new-small-card-list-container .small-card-search-filter-overlay .small-card-overlay-close {
  position: absolute;
  top: 0;
  left: 0;
  width: 44px;
  height: 44px;
  padding-left: 15px;
  font-size: 1.8em;
  line-height: 44px;
  z-index: 1;
  cursor: pointer;
}

.new-small-card-list-container .small-card-search-filter-overlay .hidden-filter-controls,
.new-small-card-list-container .small-card-search-filter-overlay .hidden-search-controls {
  height: auto;
  overflow: initial;
  margin: 0;
}

.new-small-card-list-container .small-card-search-filter-overlay .hidden-filter-controls-search {
  padding: 15px 0;
}

.new-small-card-list-container .small-card-search-filter-overlay .current-query-wrapper {
  position: relative;
  background-color: #337ab7;
  border: 1px solid #337ab7;
  color: #ffffff;
  padding: 8px 34px 8px 15px;
  border-radius: 20px;
  font-size: 14px;
  line-height: 1;
}

.new-small-card-list-container .small-card-search-filter-overlay .current-query-wrapper .clear-search {
  position: absolute;
  right: 0;
  top: 0;
  width: 34px;
  height: 100%;
  display: flex;
  align-items: center;
  justify-content: center;
  text-decoration: none;
  color: #ffffff;
  cursor: pointer;
}

.new-small-card-list-container .small-card-search-filter-overlay .hidden-filter-controls-filter {
  width: auto;
  border: 1px solid #e5e5e5;
  border-radius: 20px;
  padding: 8px 15px;
  margin: 10px 5px 10px 0;
  font-size: 14px;
}

.new-small-card-list-container .small-card-search-filter-overlay .hidden-filter-controls-filter:hover,
.new-small-card-list-container .small-card-search-filter-overlay .hidden-filter-controls-filter:focus {
  color: rgba(255 ,255, 255, 0.7);
}

.new-small-card-list-container .small-card-search-filter-overlay .hidden-filter-controls-filter.mixitup-control-active {
  background-color: #337ab7;
  color: #ffffff;
  border-color: #337ab7;
}

.new-small-card-list-container .small-card-search-filter-overlay .hidden-filter-controls-filter:last-child {
  margin: 0;
}

.new-small-card-list-container .filters-header {
  font-size: 1.2em;
  margin-top: 20px;
  margin-bottom: 10px;
}

.new-small-card-list-container .small-card-search-filter-overlay .filter-holder {
  margin: 0 -15px;
}

.new-small-card-list-container .filter-holder .panel-group .panel {
  border: none;
  border-radius: 0;
  background-color: #364363;
  margin-top: 1px;
}

.new-small-card-list-container .filter-holder .panel-group .panel:first-child {
  margin-top: 0;
}

.new-small-card-list-container .filter-holder .panel-default > .panel-heading {
  color: #ffffff;
  background-color: #232b3f;
  border: none;
  border-bottom: 1px solid rgba(255, 255, 255, 0.2);
  padding: 20px 15px;
  cursor: pointer;
  position: relative;
}

.new-small-card-list-container .filter-holder .panel-default > .panel-heading h4 {
  font-weight: normal;
}

.new-small-card-list-container .filter-holder .panel-default > .panel-heading .fa {
  position: absolute;
  top: 50%;
  right: 0;
  margin-top: -22px;
  width: 44px;
  height: 44px;
  line-height: 44px;
  text-align: center;
  font-size: 1.5em;
}

.new-small-card-list-container .panel-default > .panel-heading + .panel-collapse > .panel-body {
  border: none;
}

/* User profile */
.new-small-card-list-container .my-profile-container {
  line-height: 1;
  text-align: center;
  margin-right: 15px;
  display: flex;
  flex-direction: column;
  justify-content: space-between;
  align-items: center;
  cursor: pointer;
}

.new-small-card-list-container .profile-disabled .my-profile-container,
.new-small-card-list-container.loading .my-profile-container {
  display: none;
  pointer-events: none;
}

.new-small-card-list-container .my-profile-icon {
  display: flex;
  align-items: center;
  justify-content: center;
  width: 45px;
  min-width: 45px;
  height: 45px;
  min-height: 45px;
  color: rgba(51,51,51,0.4);
  border: 1px solid rgba(51, 51, 51, 0.2);
  border-radius: 50%;
  text-align: center;
  line-height: 40px;
  font-size: 1.8em;
}

.new-small-card-list-container .profile-image {
  width: 45px;
  min-width: 45px;
  height: 45px;
  min-height: 45px;
  background-size: cover;
  background-position: center center;
  border-radius: 50%;
}

.new-small-card-list-container .my-profile-placeholder {
  width: 100%;
  height: 0;
  position: relative;
  line-height: 24px;
}

.new-small-card-list-container .my-profile-text {
  font-size: 16px;
}

/* SEARCH / FILTERS */
.new-small-card-list-container .section-top-wrapper {
  width: 100%;
  padding: 0;
  display: flex;
  justify-content: space-between;
  align-items: center;
  margin-bottom: 10px;
}

.new-small-card-list-container .section-top-wrapper.profile-disabled {
  justify-content: flex-end;
}

.new-small-card-list-container .list-search-icon {
  cursor: pointer;
}

.new-small-card-list-container .list-search-icon .fa {
  display: inline-block;
  opacity: 0.3;
  font-size: 20px;
  width: 35px;
  height: 35px;
  text-align: right;
  line-height: 35px;
}

.new-small-card-list-container .list-search-icon .fa-search.active,
.new-small-card-list-container .list-search-icon .fa-sliders.active {
  display: none;
}

.new-small-card-list-container .list-search-cancel {
  display: none;
  font-size: 20px;
  padding-left: 0;
  padding-right: 0;
}

.new-small-card-list-container .fa-times {
  text-decoration: none;
}

.new-small-card-list-container .list-search-cancel.active {
  display: inline-block;
}

.new-small-card-list-container .hidden-filter-controls,
.new-small-card-list-container .hidden-search-controls {
  height: 0;
  overflow: hidden;
  margin: 0 -15px;
}

.new-small-card-list-container .hidden-filter-controls-content {
  padding-bottom: 10px;
}

.new-small-card-list-container .hidden-filter-controls-search {
  padding: 15px 15px;
}

.new-small-card-list-container .search-holder {
  width: 100%;
  position: relative;
}

.new-small-card-list-container .search-holder .fa {
  position: absolute;
  top: 0;
  left: 0;
  z-index: 1;
  color: #337ab7;
  width: 38px;
  height: 100%;
  font-size: 1.2em;
  line-height: 38px;
  text-align: center;
}

.search-holder .btn.search-btn {
  opacity: 0;
  pointer-events: none;
  position: absolute;
  top: 1px;
  right: 2px;
  font-size: 14px;
  height: 35px;
  line-height: 1.6;
  z-index: 1;
  border-radius: 40px;
  background-color: #eeeeee;
  color: #333333;
  border: none;
  padding: 8px 12px;
  transition: opacity 0.2s ease-out;
}

.search-holder .search-feed:focus ~ .btn.search-btn,
.search-holder .search-feed:valid ~ .btn.search-btn {
  opacity: 1;
  pointer-events: all;
}

.search-holder .search-feed:focus ~ .btn.search-btn,
.search-holder .search-feed:focus ~ .btn.search-btn:hover,
.search-holder .search-feed:focus ~ .btn.search-btn:active,
.search-holder .search-feed:focus ~ .btn.search-btn:active:hover {
  border: none;
  background-color: #eeeeee;
}

.search-holder .btn.search-btn:hover,
.search-holder .btn.search-btn:active,
.search-holder .btn.search-btn:active:hover {
  border: none;
  background-color: #eeeeee;
}

.new-small-card-list-container .search-holder .search-btn.searching-btn {
  transition: all 0.15s ease-out;
  pointer-events: none;
}

.new-small-card-list-container .search-holder .search-btn.searching-btn,
.new-small-card-list-container.searching .search-holder .search-btn {
  display: none;
  transition: all 0.15s ease-out;
}

.new-small-card-list-container.searching .search-holder .search-btn.searching-btn {
  display: block;
  min-width: 38px;
  height: 100%;
}

.new-small-card-list-container .search-holder .form-control {
  -webkit-appearance: none;
  -moz-appearance: none;
  appearance: none;
  border-radius: 20px;
  -webkit-box-shadow: none;
  box-shadow: none;
  padding: 8px 77px 8px 40px;
  height: auto;
}

.new-small-card-list-container .search-holder .form-control:focus {
  border-color: #337ab7;
}

.new-small-card-list-container .hidden-filter-controls-search .search-query-holder {
  width: 100%;
  display: none;
  align-items: center;
}

.new-small-card-list-container .search-results .hidden-filter-controls-search .search-query-holder {
  display: block;
}

.new-small-card-list-container .current-query-wrapper {
  position: relative;
  background-color: #337ab7;
  border: 1px solid #337ab7;
  color: #ffffff;
  padding: 8px 34px 8px 15px;
  border-radius: 20px;
  font-size: 14px;
  line-height: 1;
}

.new-small-card-list-container .current-query {
  white-space: nowrap;
  overflow: hidden;
  text-overflow: ellipsis;
  max-width: calc(100% - 185px);
  display: inline-block;
  vertical-align: text-top;
}

.new-small-card-list-container .current-query-wrapper .clear-search {
  position: absolute;
  right: 0;
  top: 0;
  width: 34px;
  height: 100%;
  display: flex;
  align-items: center;
  justify-content: center;
  text-decoration: none;
  color: #ffffff;
  cursor: pointer;
}

.new-small-card-list-container .hidden-filter-controls-label {
  font-size: 14px;
  color: #aaaaaa;
  padding: 0 18px 5px;
}

.new-small-card-list-container .hidden-filter-controls-filter-container + .hidden-filter-controls-label {
  padding-top: 10px;
}

.new-small-card-list-container .hidden-filter-controls-label span {
  font-weight: bold;
  text-transform: capitalize;
}

.new-small-card-list-container .hidden-filter-controls-filter-container {
  width: 100%;
  display: flex;
}

.new-small-card-list-container .hidden-filter-controls-filter-wrapper {
  padding: 0 15px;
  overflow-x: auto;
  overflow-y: hidden;
  white-space: nowrap;
}

.new-small-card-list-container .hidden-filter-controls-filter {
  width: auto;
  border: 1px solid #e5e5e5;
  border-radius: 20px;
  padding: 8px 15px;
  margin: 0 5px 7px 0;
  font-size: 14px;
}

.new-small-card-list-container .hidden-filter-controls-filter.mixitup-control-active {
  background-color: #337ab7;
  color: #ffffff;
  border-color: #337ab7;
}

.new-small-card-list-container .hidden-filter-controls-filter:last-child {
  margin-right: 15px;
}

.limit-entries-text {
  padding-top: 20px;
  text-align: center;
  opacity: 0.5;
}

.back-button-holder {
  text-align: center;
}

.small-card-back-button {
  display: block;
  padding: 8px 12px 8px 12px;
  border: 1px solid #cccccc;
  border-radius: 20px;
  margin-top: 15px;
  margin-bottom: 20px;
}

@media screen and (min-width: 640px) {
  .small-card-back-button {
    display: inline-block;
  }
}

/* List */
.new-small-card-list-container {
  max-width: 600px;
  margin: 0 auto;
}

.new-small-card-list-container .small-card-list-wrapper {
  padding: 15px 0;
  outline: none;
  display: none;
}

.new-small-card-list-container .small-card-list-wrapper:empty {
  padding: 0;
}

.new-small-card-list-container.ready .small-card-list-wrapper {
  display: block;
}

.new-small-card-list-container .small-card-list-wrapper:focus {
  outline: none;
}

.new-small-card-list-container .no-results-holder,
.new-small-card-list-container .no-bookmarks-holder {
  display: none;
}

.new-small-card-list-container .loading-data,
.new-small-card-list-container .no-results ~ .no-results-holder,
.new-small-card-list-container .no-bookmarks-holder.show {
  padding-top: 25px;
  padding-bottom: 25px;
  display: block;
  text-align: center;
  color: #ddd;
}

.new-small-card-list-container.ready .loading-data,
.loading .limit-entries-text,
.filtering .limit-entries-text,
.searching .limit-entries-text {
  display: none;
}

.new-small-card-list-container .small-card-list-item {
  width: 100%;
  height: 80px;
  margin: 0 0 15px 0;
  display: flex;
  align-items: center;
  border-radius: 15px;
  overflow: hidden;
  box-shadow: 0px 6px 20px 0px rgba(0,0,0,0.1);
  cursor: pointer;
  transition: box-shadow 0.15s ease-out;
  position: relative;
}

.no-touchevents .new-small-card-list-container .small-card-list-item:active,
.no-touchevents .new-small-card-list-container .small-card-list-item:focus,
.no-touchevents .new-small-card-list-container .small-card-list-item:active:focus,
.new-small-card-list-container .small-card-list-item.hover {
  box-shadow: 0px 0px 5px 0px rgba(0,0,0,0.1);
}

.new-small-card-list-container .small-card-list-item.open {
  overflow: visible;
}

.new-small-card-list-container .small-card-list-image {
  width: 61px;
  height: 100%;
  margin: -1px 0 -1px -1px;
  background-position: center;
  background-size: cover;
  position: relative;
  border-radius: 15px 0 0 15px;
  overflow: hidden;
  -webkit-transform: translate3d(0, 0, 0);
  transform: translate3d(0, 0, 0);
}

.new-small-card-list-container .small-card-list-item.opening .small-card-list-image {
  overflow: initial;
  -webkit-transform: none;
  transform: none;
}

.new-small-card-list-container .small-card-list-image.no-image {
  display: none;
}

.new-small-card-list-container .small-card-list-image .small-card-list-detail-image {
  border-radius: 15px 0 0 15px;
}

.new-small-card-list-container .small-card-list-image .small-card-list-detail-wrapper.open .small-card-list-detail-image {
  border-radius: 0;
}

.small-card-list-text-wrapper {
  width: calc(100% - 61px)
}

.small-card-list-name, .small-card-list-role, .small-card-list-location {
  white-space: nowrap;
  overflow: hidden;
  text-overflow: ellipsis;
  width: 100%;
  padding-right: 15px
}

.new-small-card-list-container .small-card-list-text-wrapper {
  height: 100%;
  padding: 0 0 0 15px;
  border-top-right-radius: 15px;
  border-bottom-right-radius: 15px;
  flex: 1;
  background-color: #ffffff;
  display: flex;
  flex-direction: column;
  justify-content: center;
  align-items: flex-start;
  position: relative;
}

.new-small-card-list-container .small-card-list-image.no-image + .small-card-list-text-wrapper {
  border-top-left-radius: 15px;
  border-bottom-left-radius: 15px;
}

.new-small-card-list-container .small-card-list-name {
  color: #333333;
  font-size: 16px;
  font-weight: 700;
}

.new-small-card-list-container .small-card-list-role {
  color: #333333;
  font-size: 14px;
  font-weight: 500;
  line-height: 1.4;
}

.new-small-card-list-container .small-card-list-location {
  color: #333333;
  opacity: 0.5;
  font-size: 12px;
  font-weight: 500;
  line-height: 1.6;
}

.new-small-card-list-container .small-card-bookmark-holder {
  position: absolute;
  bottom: 0;
  right: 0;
  padding: 10px;
  font-size: 25px;
}

.small-card-list-detail-content-wrapper .small-card-bookmark-holder {
  position: absolute;
  top: 0;
  left: 0;
  padding: 15px;
  font-size: 25px;
}

@media screen and (min-width: 640px) {
  .small-card-list-detail-content-wrapper .small-card-bookmark-holder {
    top: -35px;
    padding: 0px;
  }
}

.new-small-card-list-container .small-card-bookmark-holder .fa-bookmark-o,
.small-card-list-detail-content-wrapper .small-card-bookmark-holder .fa-bookmark-o {
  color: rgba(51,51,51,0.2);
}

.new-small-card-list-container .small-card-bookmark-holder .fa-bookmark,
.small-card-list-detail-content-wrapper .small-card-bookmark-holder .fa-bookmark {
  color: #337ab7;
}

.small-card-detail-overlay .small-card-bookmark-wrapper {
  display: none;
}

.small-card-detail-overlay .not-bookmarked .small-card-bookmark-wrapper.btn-bookmark,
.small-card-detail-overlay .bookmarked .small-card-bookmark-wrapper.btn-bookmarked {
  display: block;
}

.new-small-card-list-container .small-card-list-detail-image-wrapper,
.small-card-detail-wrapper .small-card-list-detail-image-wrapper {
  position: absolute;
  top: 0;
  left: 0;
  width: 100%;
  height: 100%;
  overflow: hidden;
  color: rgba(51,51,51,0.1);
  background-color: rgba(51,51,51,0.04);
}

.small-card-detail-wrapper .small-card-list-detail-image-wrapper {
  height: 70vh;
}

.new-small-card-list-container .small-card-list-detail-image-wrapper .fa,
.small-card-detail-wrapper .small-card-list-detail-image-wrapper .fa {
  position: absolute;
  top: 0;
  left: 0;
  width: 100%;
  height: 100%;
  overflow: hidden;
  display: flex;
  align-items: center;
  justify-content: center;
  font-size: 3em;
}

.small-card-detail-wrapper .small-card-list-detail-image-wrapper .fa {
  height: 70vh;
}

.new-small-card-list-container .open .small-card-list-detail-image-wrapper .fa,
.small-card-detail-wrapper .small-card-list-detail-image-wrapper .fa {
  font-size: 8em;
}

/* DIRECTORY DETAIL VIEW */

.new-small-card-list-container .small-card-list-detail-wrapper {
  position: absolute;
  top: 0;
  left: 0;
  height: 100%;
  width: 100%;
  text-align: left;
  cursor: default;
  pointer-events: all;
  background-color: #ffffff;
  overflow: hidden;
  -webkit-transform: translate3d(0,0,0);
  transform: translate3d(0,0,0);
}

.new-small-card-list-container .small-card-list-detail-image,
.small-card-detail-wrapper .small-card-list-detail-image {
  position: absolute;
  top: 0;
  left: 0;
  width: 100%;
  height: 100%;
  z-index: 1;
  background-position: center;
  background-size: cover;
}

.small-card-detail-wrapper .small-card-list-detail-image {
  height: 70vh;
}

.new-small-card-list-container .small-card-list-detail-image.open {
  width: 100vw;
  height: 70vh;
}

.new-small-card-list-container .small-card-list-detail-content-scroll-wrapper,
.small-card-detail-wrapper .small-card-list-detail-content-scroll-wrapper {
  position: absolute;
  top: 0;
  left: 0;
  width: 100%;
  height: 0;
  z-index: 12;
  overflow: auto;
  transition: all 0.2s ease-out;
  -webkit-transform: translate3d(0,0,0);
  transform: translate3d(0,0,0);
}

.new-small-card-list-container .small-card-list-detail-content-scroll-wrapper.open,
.small-card-detail-wrapper .small-card-list-detail-content-scroll-wrapper {
  height: 100%;
}

.new-small-card-list-container .small-card-list-detail-content-wrapper,
.small-card-detail-wrapper .small-card-list-detail-content-wrapper {
  top: calc(100vw - 20px);
  position: relative;
  background-color: #ffffff;
  border-radius: 20px 20px 0 0;
  width: 100%;
  padding: 40px 15px 20px 15px;
  padding-bottom: calc(20px + env(safe-area-inset-bottom));
}

[data-has-notch].platform-web .new-small-card-list-container .small-card-list-detail-content-wrapper,
[data-has-notch].platform-web .small-card-detail-wrapper .small-card-list-detail-content-wrapper {
  padding-bottom: calc(20px + 34px); /* For Fliplet Studio */
}

.small-card-detail-wrapper .small-card-list-detail-content-wrapper {
  top: 0;
  padding-top: 60px;
}

.small-card-detail-wrapper .small-card-list-detail-image-wrapper + .small-card-list-detail-content-scroll-wrapper .small-card-list-detail-content-wrapper {
  top: calc(100vw + 20px);
  transition: top 0.2s ease-out;
}

.small-card-detail-overlay.ready .small-card-detail-wrapper .small-card-list-detail-content-wrapper {
  top: 0;
  padding-top: 60px;
}

.small-card-detail-overlay.ready .small-card-detail-wrapper .small-card-list-detail-image-wrapper + .small-card-list-detail-content-scroll-wrapper .small-card-list-detail-content-wrapper {
  top: calc(100vw - 20px);
}

.new-small-card-list-container .no-image .small-card-list-detail-content-wrapper {
  top: 0;
  padding-top: 60px;
}

.new-small-card-list-container .small-card-list-detail-edit-icon {
  position: absolute;
  top: 0;
  right: 0;
  padding: 15px;
  height: 60px;
  width: 60px;
  opacity: 0.3;
}

.small-card-detail-overlay .small-card-list-detail-name {
  margin-bottom: 20px;
  font-size: 32px;
  line-height: 1.3;
  color: #333333;
  font-weight: 700;
  word-wrap: break-word;
  position: relative;
}

.small-card-detail-overlay .small-card-list-detail-name:after {
  content: '';
  display: block;
  width: 60%;
  height: 4px;
  background-color: #337ab7;
  position: absolute;
  bottom: -10px;
  left: 0;
}

.small-card-detail-overlay .small-card-list-detail-role {
  margin: 0 0 5px 0;
  font-size: 24px;
  color: #333333;
  opacity: 0.6;
  font-weight: 500;
}

.small-card-detail-overlay .small-card-list-detail-location {
  margin: 0 0 10px 0;
  font-size: 16px;
  color: #333333;
  opacity: 0.4;
  font-weight: 500;
}

.small-card-detail-overlay .small-card-list-detail-buttons-wrapper {
  margin: 20px 0;
  display: flex;
  align-items: center;
}

.small-card-detail-overlay .small-card-list-detail-button {
  width: 60px;
  margin: 0 20px 0 0;
  display: flex;
  flex-direction: column;
  align-items: center;
  justify-content: center;
}

.small-card-detail-overlay .small-card-list-detail-button a,
.small-card-detail-overlay .small-card-list-detail-button a:hover,
.small-card-detail-overlay .small-card-list-detail-button a:focus
.small-card-detail-overlay .small-card-list-detail-button a:active,
.small-card-detail-overlay .small-card-list-detail-button a:active:hover,
.small-card-detail-overlay .small-card-list-detail-button a:active:focus {
  color: #333333;
  text-decoration: none;
}

.small-card-detail-overlay .small-card-list-detail-button .send-message {
  cursor: pointer;
}

.small-card-detail-overlay .small-card-list-detail-button-image {
  opacity: 0.3;
  text-align: center;
  font-size: 35px;
}

.small-card-detail-overlay .small-card-list-detail-button-text {
  font-size: 10px;
  text-align: center;
  opacity: 0.5;
}

.small-card-detail-overlay .small-card-list-detail-label {
  font-size: 12px;
  opacity: 0.5;
  text-transform: uppercase;
  margin: 20px 0 0 0;
}

.dynamic-list-controls {
  display: none;
}

.small-card-list-detail-wrapper.open .dynamic-list-controls {
  display: block;
}

.small-card-list-item .small-card-details-holder {
  display: none;
}

.small-card-list-item.open .small-card-details-holder {
  display: block;
}

@media screen and (min-width: 640px) {
  .new-small-card-list-container .small-card-list-detail-wrapper.open {
    background-color: rgba(0, 0, 0, 0.8);
  }

  .new-small-card-list-container .small-card-list-detail-wrapper.open {
    padding: 40px 0;
    overflow: auto;
  }

  .new-small-card-list-container .open .small-card-list-detail-image-wrapper {
    position: relative;
    max-width: 600px;
    margin: 0 auto;
  }

  .new-small-card-list-container .small-card-list-image .small-card-list-detail-wrapper.open .small-card-list-detail-image {
    border-radius: 20px 20px 0 0;
  }

  .new-small-card-list-container .small-card-list-detail-content-scroll-wrapper.open {
    height: auto;
    position: relative;
  }

  .new-small-card-list-container .open .small-card-list-detail-content-wrapper {
    top: auto;
    max-width: 600px;
    margin: 0 auto;
    border-radius: 0 0 20px 20px;
    padding: 40px;
  }

  .new-small-card-list-container .open .no-image .small-card-list-detail-content-wrapper {
    border-radius: 20px;
    padding-top: 40px;
  }
}

/** OVERLAY **/
.small-card-detail-overlay.open .dynamic-list-controls {
  display: block;
}

.small-card-detail-overlay {
  position: fixed;
  top: 0;
  top: env(safe-area-inset-top);
  left: 0;
  right: 0;
  bottom: 0;
  z-index: 1010;
  pointer-events: all;
  visibility: hidden;
  opacity: 0;
  transition: all 0.2s ease-out;
  /*-webkit-transform: translate3d(0, 100%, 0);
  transform: translate3d(0, 100%, 0);*/
}

.small-card-detail-overlay.open {
  visibility: visible;
  opacity: 1;
  /*-webkit-transform: translate3d(0, 0, 0);
  transform: translate3d(0, 0, 0);*/
}

.small-card-detail-overlay .small-card-detail-overlay-screen {
  position: fixed;
  top: 0;
  left: 0;
  right: 0;
  bottom: 0;
  background-color: rgba(0,0,0,0.8);
  pointer-events: none;
}

.small-card-detail-overlay .small-card-detail-overlay-wrapper {
  position: absolute;
  top: 0;
  left: 0;
  right: 0;
  bottom: 0;
}

.small-card-detail-overlay .small-card-detail-overlay-panel {
  position: absolute;
  top: 0;
  left: 0;
  right: 0;
  bottom: 0;
  background-color: #ffffff;
  border-radius: 0;
  overflow: hidden;
}

.small-card-detail-overlay-panel .small-card-detail-overlay-heading {
  position: absolute;
  top: 0;
  left: 0;
  right: 0;
  z-index: 2;
  height: 40px;
  display: flex;
  align-items: center;
  justify-content: flex-end;
  background-color: transparent !important;
}

.small-card-detail-overlay-wrapper .small-card-detail-overlay-close {
  display: flex;
  justify-content: center;
  align-items: center;
  position: absolute;
  right: 15px;
  top: 15px;
  height: 38px;
  width: 38px;
  line-height: 38px;
  font-size: 24px;
  background: rgba(255,255,255,0.5);
  border-radius: 50%;
  color: #333333;
  text-align: center;
  cursor: pointer;
  transition: all 0.2s ease-out;
  z-index: 13;
}

.small-card-detail-overlay-wrapper .small-card-detail-overlay-close.go-previous-screen {
  font-size: 2em;
}

.small-card-detail-overlay-panel .small-card-detail-overlay-content {
  height: 100%;
  overflow: auto;
  padding: 40px 15px 15px 15px;
}

.small-card-detail-label {
  opacity: 0.5;
  font-size: 1em;
  margin-bottom: 4px;
}

.small-card-detail-value {
  font-size: 1.15em;
  margin-bottom: 25px;
}

.small-card-detail-overlay-close.tablet {
  display: none;
}

@media screen and (min-width: 640px) {
  .small-card-detail-overlay .small-card-detail-overlay-wrapper {
    position: absolute;
    top: 0;
    left: 0;
    right: 0;
    bottom: 0;
    overflow: auto;
    padding: 40px 0;
  }

  .small-card-detail-overlay .small-card-detail-overlay-panel {
    position: relative;
    max-width: 600px;
    margin: auto auto;
    top: auto;
    left: auto;
    right: auto;
    bottom: auto;
    border-radius: 20px;
    -webkit-transform: translate3d(0, 0, 0);
    transform: translate3d(0, 0, 0);
  }

  .small-card-detail-wrapper .small-card-list-detail-image-wrapper {
    position: relative;
    width: auto;
  }

  .small-card-detail-overlay-panel .small-card-detail-overlay-content,
  .small-card-detail-wrapper .small-card-list-detail-content-wrapper {
    padding: 0;
  }

  .small-card-detail-wrapper .small-card-list-detail-content-wrapper,
  .small-card-detail-overlay.ready .small-card-detail-wrapper .small-card-list-detail-content-wrapper,
  .small-card-detail-wrapper .small-card-list-detail-image-wrapper + .small-card-list-detail-content-scroll-wrapper .small-card-list-detail-content-wrapper,
  .small-card-detail-overlay.ready .small-card-detail-wrapper .small-card-list-detail-image-wrapper + .small-card-list-detail-content-scroll-wrapper .small-card-list-detail-content-wrapper {
    top: 0;
    padding-top: 0;
  }

  .small-card-detail-wrapper .small-card-list-detail-content-scroll-wrapper {
    position: relative;
    padding: 40px;
  }

  .small-card-detail-overlay-wrapper .small-card-detail-overlay-close.tablet {
    display: flex;
    justify-content: center;
    align-items: center;
    position: fixed;
  }

  .small-card-detail-overlay-panel .small-card-detail-overlay-heading,
  .small-card-detail-overlay-wrapper .small-card-detail-overlay-close {
    display: none;
  }
<<<<<<< HEAD
}

.fa-times-thin {
  padding-top: 1px;
  padding-bottom: 3px;
}

.fa-times-thin::before {
  content: '\00d7';
}

 .has-bookmarks {
  padding-right: 20px !important;
=======
>>>>>>> eac77265
}<|MERGE_RESOLUTION|>--- conflicted
+++ resolved
@@ -1219,20 +1219,8 @@
   .small-card-detail-overlay-wrapper .small-card-detail-overlay-close {
     display: none;
   }
-<<<<<<< HEAD
-}
-
-.fa-times-thin {
-  padding-top: 1px;
-  padding-bottom: 3px;
-}
-
-.fa-times-thin::before {
-  content: '\00d7';
 }
 
  .has-bookmarks {
   padding-right: 20px !important;
-=======
->>>>>>> eac77265
 }