<div class="agenda-item-inner-content clearfix" data-entry-id="\{{id}}">
  <div class="agenda-item-content-holder">
    \{{#if [Title]}}
    <h2 class="agenda-item-title">\{{[Title]}}</h2>
    \{{/if}}
    <div class="agenda-item-session-location">
      \{{#if [Location]}}
      <p class="agenda-item-location">\{{{[Location]}}}</p>
      \{{/if}}
      <p class="agenda-item-start-date-time">\{{[Start Time]}}\{{#ifCond [Start Time] '&&' [End Time]}} - \{{/ifCond}}\{{[End Time]}}\{{#if [Full Date]}} / \{{/if}}\{{moment [Full Date] format="D MMM YYYY"}}</p>
    </div>

    <div class="agenda-item-bookmark \{{#if agendaButtonsEnabled}}more-buttons\{{/if}}">
      <div class="agenda-item-bookmark-holder agenda-item-bookmark-holder-\{{id}}">
        <div class="bookmark-wrapper focus-outline btn-bookmark" tabindex="0">
          <i class="fa fa-bookmark-o"></i>Bookmark
        </div>
        <div class="bookmark-wrapper focus-outline btn-bookmarked" tabindex="0">
          <i class="fa fa-bookmark"></i>Bookmarked
        </div>

        <div class="agenda-item-add-agenda"></div>
      </div>
      \{{#if pollButton}}
      <div class="go-to-poll session-button focus-outline" tabindex="0">
        <i class="fa fa-pie-chart"></i>Poll
      </div>
      \{{/if}}
      \{{#if surveyButton}}
      <div class="go-to-survey session-button focus-outline" tabindex="0">
        <i class="fa fa-pencil-square-o"></i>Survey
      </div>
      \{{/if}}
      \{{#if questionsButton}}
      <div class="go-to-questions session-button focus-outline" tabindex="0">
        <i class="fa fa-question-circle-o"></i>Questions
      </div>
      \{{/if}}
    </div>

    <div class="agenda-item-description">
      \{{#each entryDetails}}
        <!-- Image template -->
        \{{#ifCond type '==' 'image'}}
          \{{#if content}}
            \{{#if labelEnabled}}
            <div class="agenda-item-detail-label">\{{label}}</div>
            \{{/if}}

            <div class="agenda-item-detail-body-text">
              <img src="\{{validateImage content}}">
            </div>
          \{{/if}}
        \{{/ifCond}}

        <!-- Plain text template -->
        \{{#ifCond type '==' 'text'}}
          \{{#if content}}
            \{{#if labelEnabled}}
            <div class="agenda-item-detail-label">\{{label}}</div>
            \{{/if}}

            <div class="agenda-item-detail-body-text">\{{content}}</div>
          \{{/if}}
        \{{/ifCond}}

        <!-- HTML template -->
        \{{#ifCond type '==' 'html'}}
          \{{#if content}}
            \{{#if labelEnabled}}
            <div class="agenda-item-detail-label">\{{label}}</div>
            \{{/if}}

            <div class="agenda-item-detail-body-text">\{{{auth content}}}</div>
          \{{/if}}
        \{{/ifCond}}

        <!-- URL template -->
        \{{#ifCond type '==' 'url'}}
          \{{#if content}}
            \{{#if labelEnabled}}
            <div class="agenda-item-detail-label">\{{label}}</div>
            \{{/if}}

            <div class="agenda-item-detail-body-text">
              <a href="\{{{auth content}}}" target="_blank">Tap to open</a>
            </div>
          \{{/if}}
        \{{/ifCond}}

        <!-- Telephone template -->
        \{{#ifCond type '==' 'tel'}}
          \{{#if content}}
            \{{#if labelEnabled}}
            <div class="agenda-item-detail-label">\{{label}}</div>
            \{{/if}}

            <div class="agenda-item-detail-body-text">
              <a href="tel:\{{removeSpaces content}}" target="_blank">\{{content}}</a>
            </div>
          \{{/if}}
        \{{/ifCond}}

        <!-- Email template -->
        \{{#ifCond type '==' 'mail'}}
          \{{#if content}}
            \{{#if labelEnabled}}
            <div class="agenda-item-detail-label">\{{label}}</div>
            \{{/if}}

            <div class="agenda-item-detail-body-text">
              <a href="mailto:\{{content}}" target="_blank">\{{content}}</a>
            </div>
          \{{/if}}
        \{{/ifCond}}

        <!-- Date template -->
        \{{#ifCond type '==' 'date'}}
          \{{#if content}}
            \{{#if labelEnabled}}
            <div class="agenda-item-detail-label">\{{label}}</div>
            \{{/if}}

            <div class="agenda-item-detail-body-text">\{{formatDate content}}</div>
          \{{/if}}
        \{{/ifCond}}

        <!-- File template -->
        \{{#ifCond type '==' 'file'}}
          \{{#if content}}
            <ul class="file-holder">
              \{{#if labelEnabled}}
                <div class="agenda-item-detail-label">\{{label}}</div>
              \{{/if}}
              \{{#each content}}
                <li class="file-item">
                  <div class="file-title">\{{this.name}}</div>
                  <div class="file-info">
<<<<<<< HEAD
                    <span class="file-info-uploaded">Date uploaded: <b>\{{formatDate this.uploaded}}</b></span>
                    <span class="file-info-size">Size: <b>\{{this.size}}</b></span>
=======
                    <span class="file-info-uploaded">Uploaded: \{{formatDate this.uploaded}}</span>
                    \{{#if this.size}}<span class="file-info-size">&ndash; \{{humanFileSize this.size}}</span>\{{/if}}
>>>>>>> 1e2b6ec1
                  </div>
                  <input type="hidden" value=\{{this.url}}>
                  <div class="file-icon">
                    <i class="fa fa-angle-right"></i>
                  </div>
                </li>
              \{{/each}}
            </ul>
          \{{/if}}
        \{{/ifCond}}

      \{{/each}}
    </div>

    \{{#ifCond editEntry '||' deleteEntry}}
    <div class="dynamic-list-controls">
      \{{#if editEntry}}
      <div class="btn btn-default dynamic-list-edit-item focus-outline" tabindex="0">Edit</div>
      \{{/if}}
      \{{#if deleteEntry}}
      <div class="btn btn-danger dynamic-list-delete-item focus-outline" tabindex="0">Delete</div>
      \{{/if}}
    </div>
    \{{/ifCond}}
  </div>
</div><|MERGE_RESOLUTION|>--- conflicted
+++ resolved
@@ -136,13 +136,8 @@
                 <li class="file-item">
                   <div class="file-title">\{{this.name}}</div>
                   <div class="file-info">
-<<<<<<< HEAD
-                    <span class="file-info-uploaded">Date uploaded: <b>\{{formatDate this.uploaded}}</b></span>
-                    <span class="file-info-size">Size: <b>\{{this.size}}</b></span>
-=======
                     <span class="file-info-uploaded">Uploaded: \{{formatDate this.uploaded}}</span>
                     \{{#if this.size}}<span class="file-info-size">&ndash; \{{humanFileSize this.size}}</span>\{{/if}}
->>>>>>> 1e2b6ec1
                   </div>
                   <input type="hidden" value=\{{this.url}}>
                   <div class="file-icon">
