--- conflicted
+++ resolved
@@ -47,21 +47,6 @@
     return parseFloat(value);
   }
 
-<<<<<<< HEAD
-  function getFilesInfo(options) {
-    var entry = options.entryData;
-    var detailViewFileOptions = _.filter(options.detailViewOptions, function(option) {
-      return option.editable && option.type === 'file';
-    });
-
-    var formFilesInfoInDetailViewOptions = detailViewFileOptions.map(function(detailViewFileOption) {
-      return new Promise(function(resolve) {
-        var label = '';
-        var labelEnabled = true;
-        var files = typeof entry.originalData[detailViewFileOption.column] === 'string' ?
-          splitByCommas(entry.originalData[detailViewFileOption.column]) :
-          entry.originalData[detailViewFileOption.column];
-=======
   function sortFilesByName(a, b) {
     var aFileName = a.name.toUpperCase();
     var bFileName = b.name.toUpperCase();
@@ -88,7 +73,6 @@
         var files = typeof entry.originalData[detailViewFileOption.column] === 'string'
           ? splitByCommas(entry.originalData[detailViewFileOption.column])
           : entry.originalData[detailViewFileOption.column];
->>>>>>> 1e2b6ec1
 
         if (!files) {
           return resolve();
@@ -113,22 +97,6 @@
             break;
         }
 
-<<<<<<< HEAD
-        var filesDetailViewInfo = Promise.all(files.map(function(fileUrl) {
-          var fileId = Fliplet.Media.isRemoteUrl(fileUrl)[2];
-
-          return Fliplet.Media.Files.get(fileId).then(function(file) {
-            return {
-              name: file.name,
-              size: file.size,
-              uploaded: file.createdAt,
-              url: file.url
-            };
-          });
-        }));
-
-        filesDetailViewInfo.then(function(filesInfo) {
-=======
         var fileIDs = files.map(function(fileUrl) {
           var matchedFileUrl = fileUrl.match(/v1\/media\/files\/([0-9]+)/);
 
@@ -148,7 +116,6 @@
             };
           }).sort(sortFilesByName);
 
->>>>>>> 1e2b6ec1
           resolve({
             id: detailViewFileOption.id,
             content: filesInfo,
@@ -156,11 +123,7 @@
             labelEnabled: labelEnabled,
             type: detailViewFileOption.type
           });
-<<<<<<< HEAD
-        });
-=======
         }).catch(reject);
->>>>>>> 1e2b6ec1
       });
     });
 
