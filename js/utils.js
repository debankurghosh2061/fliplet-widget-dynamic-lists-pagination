--- conflicted
+++ resolved
@@ -42,17 +42,12 @@
   }
 
   function registerHandlebarsHelpers() {
-<<<<<<< HEAD
-    Handlebars.registerHelper('plaintext', function (context) {
-      var result = $('<div></div>').html(context).text();
-=======
     Handlebars.registerHelper('plaintext', function(context) {
       if (typeof context === 'object' && typeof context.toString === 'function') {
         context = context.toString();
       }
 
-      result = $('<div></div>').html(context).text();
->>>>>>> 1a80d124
+      var result = $('<div></div>').html(context).text();
       return $('<div></div>').html(result).text();
     });
 
