--- conflicted
+++ resolved
@@ -321,7 +321,6 @@
     return Promise.resolve(fields);
   }
 
-<<<<<<< HEAD
   function convertData(data) {
     // Converts data as jQuery.data() does when reading data attributes
     // Source: https://github.com/jquery/jquery/blob/master/src/data.js
@@ -440,7 +439,8 @@
     });
 
     return records;
-=======
+  }
+
   function userIsAdmin(config, userData) {
     var adminValue = _.get(userData, config.userAdminColumn);
 
@@ -480,7 +480,6 @@
       default:
         return false;
     }
->>>>>>> 19565ff6
   }
 
   return {
@@ -493,7 +492,9 @@
     },
     Record: {
       contains: recordContains,
-<<<<<<< HEAD
+      isEditable: recordIsEditable,
+      isDeletable: recordIsDeletable,
+      isCurrentUser: recordIsCurrentUser,
       matchesFilters: recordMatchesFilters,
       matchesFilterClasses: recordMatchesFilterClasses
     },
@@ -503,19 +504,10 @@
       getFilterValues: getRecordFilterValues,
       parseFilters: parseRecordFilters,
       addFilterProperties: addRecordFilterProperties
-=======
-      isEditable: recordIsEditable,
-      isDeletable: recordIsDeletable,
-      isCurrentUser: recordIsCurrentUser
-    },
-    Records: {
-      runFilters: runRecordFilters,
-      getFields: getRecordFields
     },
     User: {
       isAdmin: userIsAdmin,
       canAddRecord: userCanAddRecord
->>>>>>> 19565ff6
     }
   };
 }()));