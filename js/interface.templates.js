this["Fliplet"] = this["Fliplet"] || {};
this["Fliplet"]["Widget"] = this["Fliplet"]["Widget"] || {};
this["Fliplet"]["Widget"]["Templates"] = this["Fliplet"]["Widget"]["Templates"] || {};

this["Fliplet"]["Widget"]["Templates"]["templates.interface.detail-view-panels"] = Handlebars.template({"1":function(container,depth0,helpers,partials,data) {
    return "editable";
},"3":function(container,depth0,helpers,partials,data) {
    return "no-editable";
},"5":function(container,depth0,helpers,partials,data) {
    return "  <div class=\"reorder-handle\">\r\n    <i class=\"fa fa-ellipsis-v\"></i><i class=\"fa fa-ellipsis-v\"></i>\r\n  </div>\r\n";
},"7":function(container,depth0,helpers,partials,data) {
    return "  <div class=\"reorder-handle-placeholder\">\r\n    <i class=\"fa fa-ellipsis-v\"></i><i class=\"fa fa-ellipsis-v\"></i>\r\n  </div>\r\n";
},"9":function(container,depth0,helpers,partials,data) {
    var helper;

  return container.escapeExpression(((helper = (helper = helpers.helper || (depth0 != null ? depth0.helper : depth0)) != null ? helper : helpers.helperMissing),(typeof helper === "function" ? helper.call(depth0 != null ? depth0 : (container.nullContext || {}),{"name":"helper","hash":{},"data":data}) : helper)));
},"11":function(container,depth0,helpers,partials,data) {
    return "Data field";
},"13":function(container,depth0,helpers,partials,data) {
    var alias1=container.lambda, alias2=container.escapeExpression;

  return "        <option value=\""
    + alias2(alias1(depth0, depth0))
    + "\">"
    + alias2(alias1(depth0, depth0))
    + "</option>\r\n";
},"15":function(container,depth0,helpers,partials,data) {
    return "disabled";
},"17":function(container,depth0,helpers,partials,data) {
    return "    <div class=\"rTableCell title delete\">\r\n      <i class=\"fa fa-trash-o\"></i>\r\n    </div>\r\n";
},"compiler":[7,">= 4.0.0"],"main":function(container,depth0,helpers,partials,data) {
    var stack1, helper, alias1=depth0 != null ? depth0 : (container.nullContext || {}), alias2=helpers.helperMissing, alias3="function", alias4=container.escapeExpression;

  return "<div class=\"rTableRow clearfix "
    + ((stack1 = helpers["if"].call(alias1,(depth0 != null ? depth0.editable : depth0),{"name":"if","hash":{},"fn":container.program(1, data, 0),"inverse":container.program(3, data, 0),"data":data})) != null ? stack1 : "")
    + "\" data-id=\""
    + alias4(((helper = (helper = helpers.id || (depth0 != null ? depth0.id : depth0)) != null ? helper : alias2),(typeof helper === alias3 ? helper.call(alias1,{"name":"id","hash":{},"data":data}) : helper)))
    + "\">\r\n"
    + ((stack1 = helpers["if"].call(alias1,(depth0 != null ? depth0.editable : depth0),{"name":"if","hash":{},"fn":container.program(5, data, 0),"inverse":container.program(7, data, 0),"data":data})) != null ? stack1 : "")
    + "  <div class=\"original-row clearfix\">\r\n    <div class=\"rTableCell title\">\r\n      "
    + ((stack1 = helpers["if"].call(alias1,(depth0 != null ? depth0.helper : depth0),{"name":"if","hash":{},"fn":container.program(9, data, 0),"inverse":container.program(11, data, 0),"data":data})) != null ? stack1 : "")
    + "\r\n    </div>\r\n    <div class=\"rTableCell select field\">\r\n      <select name=\"detail_select_field\" id=\"detail_select_field_"
    + alias4(((helper = (helper = helpers.id || (depth0 != null ? depth0.id : depth0)) != null ? helper : alias2),(typeof helper === alias3 ? helper.call(alias1,{"name":"id","hash":{},"data":data}) : helper)))
    + "\" class=\"form-control\">\r\n        <option value=\"none\">-- Select a data field</option>\r\n        <option disabled>------</option>\r\n        <option value=\"custom\">Custom</option>\r\n        <option disabled>------</option>\r\n"
    + ((stack1 = helpers.each.call(alias1,(depth0 != null ? depth0.columns : depth0),{"name":"each","hash":{},"fn":container.program(13, data, 0),"inverse":container.noop,"data":data})) != null ? stack1 : "")
    + "      </select>\r\n    </div>\r\n    <div class=\"rTableCell select type\">\r\n      <select name=\"detail_field_type\" id=\"detail_select_type_"
    + alias4(((helper = (helper = helpers.id || (depth0 != null ? depth0.id : depth0)) != null ? helper : alias2),(typeof helper === alias3 ? helper.call(alias1,{"name":"id","hash":{},"data":data}) : helper)))
    + "\" class=\"form-control\" "
    + ((stack1 = helpers.unless.call(alias1,(depth0 != null ? depth0.editable : depth0),{"name":"unless","hash":{},"fn":container.program(15, data, 0),"inverse":container.noop,"data":data})) != null ? stack1 : "")
    + ">\r\n        <option value=\"image\">Image</option>\r\n        <option value=\"text\" selected>Plain text</option>\r\n        <option value=\"html\">HTML</option>\r\n        <option value=\"url\">URL</option>\r\n        <option value=\"tel\">Telephone</option>\r\n        <option value=\"mail\">Email</option>\r\n        <option value=\"date\">Date (e.g. "
    + alias4(((helper = (helper = helpers.date || (depth0 != null ? depth0.date : depth0)) != null ? helper : alias2),(typeof helper === alias3 ? helper.call(alias1,{"name":"date","hash":{},"data":data}) : helper)))
    + ")</option>\r\n        <option value=\"file\">File</option>\r\n      </select>\r\n    </div>\r\n    <div class=\"rTableCell select type\">\r\n      <select name=\"select_field_label\" id=\"detail_select_label_"
    + alias4(((helper = (helper = helpers.id || (depth0 != null ? depth0.id : depth0)) != null ? helper : alias2),(typeof helper === alias3 ? helper.call(alias1,{"name":"id","hash":{},"data":data}) : helper)))
    + "\" class=\"form-control\" "
    + ((stack1 = helpers.unless.call(alias1,(depth0 != null ? depth0.editable : depth0),{"name":"unless","hash":{},"fn":container.program(15, data, 0),"inverse":container.noop,"data":data})) != null ? stack1 : "")
    + ">\r\n        <option value=\"column-name\">Column name as label</option>\r\n        <option value=\"custom-label\">Custom label</option>\r\n        <option value=\"no-label\">No label</option>\r\n      </select>\r\n    </div>\r\n"
    + ((stack1 = helpers["if"].call(alias1,(depth0 != null ? depth0.editable : depth0),{"name":"if","hash":{},"fn":container.program(17, data, 0),"inverse":container.noop,"data":data})) != null ? stack1 : "")
    + "  </div>\r\n  <div class=\"custom-field-input clearfix hidden\">\r\n    <div class=\"rTableCell title text-right\">\r\n      <small>Custom field</small>\r\n    </div>\r\n    <div class=\"rTableCell select field\">\r\n      <input type=\"text\" class=\"form-control\" id=\"detail_custom_field_"
    + alias4(((helper = (helper = helpers.id || (depth0 != null ? depth0.id : depth0)) != null ? helper : alias2),(typeof helper === alias3 ? helper.call(alias1,{"name":"id","hash":{},"data":data}) : helper)))
    + "\">\r\n    </div>\r\n    <div class=\"rTableCell select field\">\r\n      <p class=\"text-muted field-text-info\">Use <code>{{[*]}}</code> to wrap around a field name, e.g. <code>{{[city]}}, {{[country]}}</code>.</p>\r\n    </div>\r\n  </div>\r\n  <div class=\"image-type-select clearfix hidden\">\r\n    <div class=\"rTableCell title flex-right\"><small>Data type</small></div>\r\n    <div class=\"rTableCell select field\">\r\n      <select class=\"form-control\" id=\"detail_image_field_type_"
    + alias4(((helper = (helper = helpers.id || (depth0 != null ? depth0.id : depth0)) != null ? helper : alias2),(typeof helper === alias3 ? helper.call(alias1,{"name":"id","hash":{},"data":data}) : helper)))
    + "\" name=\"image_type_select\" data-current-id="
    + alias4(((helper = (helper = helpers.id || (depth0 != null ? depth0.id : depth0)) != null ? helper : alias2),(typeof helper === alias3 ? helper.call(alias1,{"name":"id","hash":{},"data":data}) : helper)))
    + ">\r\n        <option value=\"all-folders\">Image folder</option>\r\n        <option value=\"url\" selected>URL to external image</option>\r\n      </select>\r\n    </div>\r\n    <div class=\"rTableCell select field picker-provider-button hidden\" data-field-id=\""
    + alias4(((helper = (helper = helpers.id || (depth0 != null ? depth0.id : depth0)) != null ? helper : alias2),(typeof helper === alias3 ? helper.call(alias1,{"name":"id","hash":{},"data":data}) : helper)))
    + "\">\r\n      <div class=\"btn btn-default file-picker-btn\" data-file-picker-details>Select a folder</div>\r\n      <div class=\"selected-folder hidden\">Selected folder: <span></span></div>\r\n      <div class=\"text-danger error-message hidden\" data-submission-error><span>Please select a folder to continue</span></div>\r\n    </div>\r\n    <div class=\"rTableCell select field\">\r\n      <p class=\"text-muted field-text-info folders-only\">In the list data use the file name only (e.g. <code>image</code> or <code>image.jpg</code>)</p>\r\n      <p class=\"text-muted field-text-info url-only hidden\">In the list data use a URL (e.g. <code>http://fliplet.com/image.jpg</code>)</p>\r\n    </div>\r\n  </div>\r\n  <div class=\"custom-label-input clearfix hidden\">\r\n    <div class=\"rTableCell title text-right\">\r\n      <small>Custom label</small>\r\n    </div>\r\n    <div class=\"rTableCell select field\">\r\n      <input type=\"text\" class=\"form-control\" id=\"detail_custom_field_name_"
    + alias4(((helper = (helper = helpers.id || (depth0 != null ? depth0.id : depth0)) != null ? helper : alias2),(typeof helper === alias3 ? helper.call(alias1,{"name":"id","hash":{},"data":data}) : helper)))
<<<<<<< HEAD
    + "\">\r\n    </div>\r\n  </div>\r\n</div>\r\n";
},"useData":true});

=======
    + "\">\n    </div>\n  </div>\n</div>\n";
},"useData":true});

>>>>>>> 9fc8467d
this["Fliplet"]["Widget"]["Templates"]["templates.interface.field-token"] = Handlebars.template({"compiler":[7,">= 4.0.0"],"main":function(container,depth0,helpers,partials,data) {
    var helper, alias1=depth0 != null ? depth0 : (container.nullContext || {}), alias2=helpers.helperMissing, alias3="function", alias4=container.escapeExpression;

  return "<input class=\"tokenfield\" type=\"text\" name=\""
    + alias4(((helper = (helper = helpers.name || (depth0 != null ? depth0.name : depth0)) != null ? helper : alias2),(typeof helper === alias3 ? helper.call(alias1,{"name":"name","hash":{},"data":data}) : helper)))
    + "\" id=\""
    + alias4(((helper = (helper = helpers.id || (depth0 != null ? depth0.id : depth0)) != null ? helper : alias2),(typeof helper === alias3 ? helper.call(alias1,{"name":"id","hash":{},"data":data}) : helper)))
    + "\" value=\""
    + alias4(((helper = (helper = helpers.value || (depth0 != null ? depth0.value : depth0)) != null ? helper : alias2),(typeof helper === alias3 ? helper.call(alias1,{"name":"value","hash":{},"data":data}) : helper)))
    + "\" placeholder=\"Type field name and hit enter\" />";
},"useData":true});

this["Fliplet"]["Widget"]["Templates"]["templates.interface.filter-panels"] = Handlebars.template({"1":function(container,depth0,helpers,partials,data) {
    return "down";
},"3":function(container,depth0,helpers,partials,data) {
    return "up";
},"5":function(container,depth0,helpers,partials,data) {
    return "in";
},"7":function(container,depth0,helpers,partials,data) {
    var alias1=container.lambda, alias2=container.escapeExpression;

  return "              <option value=\""
    + alias2(alias1(depth0, depth0))
    + "\">"
    + alias2(alias1(depth0, depth0))
    + "</option>\r\n";
},"compiler":[7,">= 4.0.0"],"main":function(container,depth0,helpers,partials,data) {
    var stack1, helper, alias1=depth0 != null ? depth0 : (container.nullContext || {}), alias2=helpers.helperMissing, alias3="function", alias4=container.escapeExpression;

  return "<div class=\"panel panel-default filter-panel\" data-id=\""
    + alias4(((helper = (helper = helpers.id || (depth0 != null ? depth0.id : depth0)) != null ? helper : alias2),(typeof helper === alias3 ? helper.call(alias1,{"name":"id","hash":{},"data":data}) : helper)))
    + "\">\r\n  <div class=\"panel-heading ui-sortable-handle\">\r\n    <h4 class=\"panel-title\" data-toggle=\"collapse\" data-parent=\"#filter-accordion\" data-target=\"#collapse-"
    + alias4(((helper = (helper = helpers.id || (depth0 != null ? depth0.id : depth0)) != null ? helper : alias2),(typeof helper === alias3 ? helper.call(alias1,{"name":"id","hash":{},"data":data}) : helper)))
    + "\">\r\n      <div class=\"screen-reorder-handle\">\r\n        <i class=\"fa fa-ellipsis-v\"></i><i class=\"fa fa-ellipsis-v\"></i>\r\n      </div>\r\n      <span class=\"panel-title-text\">\r\n        <span class=\"column\">"
    + alias4(((helper = (helper = helpers.columnLabel || (depth0 != null ? depth0.columnLabel : depth0)) != null ? helper : alias2),(typeof helper === alias3 ? helper.call(alias1,{"name":"columnLabel","hash":{},"data":data}) : helper)))
    + "</span>\r\n      </span>\r\n      <span class=\"fa fa-chevron-"
    + ((stack1 = helpers["if"].call(alias1,(depth0 != null ? depth0.fromLoading : depth0),{"name":"if","hash":{},"fn":container.program(1, data, 0),"inverse":container.program(3, data, 0),"data":data})) != null ? stack1 : "")
    + " panel-chevron\"></span>\r\n    </h4>\r\n    <a href=\"#\"><span class=\"icon-delete fa fa-trash\"></span></a>\r\n  </div>\r\n  <div id=\"collapse-"
    + alias4(((helper = (helper = helpers.id || (depth0 != null ? depth0.id : depth0)) != null ? helper : alias2),(typeof helper === alias3 ? helper.call(alias1,{"name":"id","hash":{},"data":data}) : helper)))
    + "\" class=\"panel-collapse collapse "
    + ((stack1 = helpers.unless.call(alias1,(depth0 != null ? depth0.fromLoading : depth0),{"name":"unless","hash":{},"fn":container.program(5, data, 0),"inverse":container.noop,"data":data})) != null ? stack1 : "")
    + "\">\r\n    <div class=\"panel-body\">\r\n\r\n      <div class=\"form-group clearfix\">\r\n        <div class=\"col-sm-4 control-label\">\r\n          <label>Data field</label>\r\n        </div>\r\n        <div class=\"col-sm-8\">\r\n          <label for=\"select-data-field-"
    + alias4(((helper = (helper = helpers.id || (depth0 != null ? depth0.id : depth0)) != null ? helper : alias2),(typeof helper === alias3 ? helper.call(alias1,{"name":"id","hash":{},"data":data}) : helper)))
    + "\" class=\"select-proxy-display\">\r\n            <select name=\"select-data-field-"
    + alias4(((helper = (helper = helpers.id || (depth0 != null ? depth0.id : depth0)) != null ? helper : alias2),(typeof helper === alias3 ? helper.call(alias1,{"name":"id","hash":{},"data":data}) : helper)))
    + "\" id=\"select-data-field-"
    + alias4(((helper = (helper = helpers.id || (depth0 != null ? depth0.id : depth0)) != null ? helper : alias2),(typeof helper === alias3 ? helper.call(alias1,{"name":"id","hash":{},"data":data}) : helper)))
    + "\" data-field=\"field\" data-label=\"-- Select a data field\" class=\"hidden-select form-control\">\r\n              <option value=\"none\">-- Select a data field</option>\r\n"
    + ((stack1 = helpers.each.call(alias1,(depth0 != null ? depth0.columns : depth0),{"name":"each","hash":{},"fn":container.program(7, data, 0),"inverse":container.noop,"data":data})) != null ? stack1 : "")
    + "            </select>\r\n            <span class=\"icon fa fa-chevron-down\"></span>\r\n            <span class=\"select-value-proxy\">-- Please wait</span>\r\n          </label>\r\n        </div>\r\n      </div>\r\n\r\n      <div class=\"form-group clearfix\">\r\n        <div class=\"col-sm-4 control-label\">\r\n          <label>Logic</label>\r\n        </div>\r\n        <div class=\"col-sm-8\">\r\n          <label for=\"logic-field-"
    + alias4(((helper = (helper = helpers.id || (depth0 != null ? depth0.id : depth0)) != null ? helper : alias2),(typeof helper === alias3 ? helper.call(alias1,{"name":"id","hash":{},"data":data}) : helper)))
    + "\" class=\"select-proxy-display\">\r\n            <select name=\"logic-field-"
    + alias4(((helper = (helper = helpers.id || (depth0 != null ? depth0.id : depth0)) != null ? helper : alias2),(typeof helper === alias3 ? helper.call(alias1,{"name":"id","hash":{},"data":data}) : helper)))
    + "\" id=\"logic-field-"
    + alias4(((helper = (helper = helpers.id || (depth0 != null ? depth0.id : depth0)) != null ? helper : alias2),(typeof helper === alias3 ? helper.call(alias1,{"name":"id","hash":{},"data":data}) : helper)))
    + "\" filter-item-id=\""
    + alias4(((helper = (helper = helpers.id || (depth0 != null ? depth0.id : depth0)) != null ? helper : alias2),(typeof helper === alias3 ? helper.call(alias1,{"name":"id","hash":{},"data":data}) : helper)))
    + "\" data-field=\"logic\" data-label=\"-- Select an option\" class=\"hidden-select form-control\">\r\n              <optgroup>\r\n                <option value=\"empty\">Is empty</option>\r\n                <option value=\"notempty\">Is not empty</option>\r\n                <option value=\"==\" selected>Equals</option>\r\n                <option value=\"!=\">Doesn't equal</option>\r\n                <option value=\"oneof\">Is one of</option>\r\n              </optgroup>\r\n              <optgroup label=\"Text\">\r\n                <option value=\"contains\">Text contains</option>\r\n                <option value=\"notcontain\">Text doesn't contain</option>\r\n                <option value=\"regex\">Text matches regex</option>\r\n              </optgroup>\r\n              <optgroup label=\"Number\">\r\n                <option value=\">\">Is greater than</option>\r\n                <option value=\">=\">Is greater or equal to</option>\r\n                <option value=\"<\">Is less than</option>\r\n                <option value=\"<=\">Is less or equal to</option>\r\n                <option value=\"between\">Is between</option>\r\n              </optgroup>\r\n            </select>\r\n            <span class=\"icon fa fa-chevron-down\"></span>\r\n            <span class=\"select-value-proxy\">-- Please wait</span>\r\n          </label>\r\n        </div>\r\n      </div>\r\n\r\n      <div class=\"form-group clearfix\" id=\"filter-value-type-"
    + alias4(((helper = (helper = helpers.id || (depth0 != null ? depth0.id : depth0)) != null ? helper : alias2),(typeof helper === alias3 ? helper.call(alias1,{"name":"id","hash":{},"data":data}) : helper)))
    + "\">\r\n        <div class=\"col-sm-4 control-label\">\r\n          <label>Value type</label>\r\n        </div>\r\n        <div class=\"col-sm-8\">\r\n          <label for=\"value-type-field-"
    + alias4(((helper = (helper = helpers.id || (depth0 != null ? depth0.id : depth0)) != null ? helper : alias2),(typeof helper === alias3 ? helper.call(alias1,{"name":"id","hash":{},"data":data}) : helper)))
    + "\" class=\"select-proxy-display\">\r\n            <select name=\"value-type-field-"
    + alias4(((helper = (helper = helpers.id || (depth0 != null ? depth0.id : depth0)) != null ? helper : alias2),(typeof helper === alias3 ? helper.call(alias1,{"name":"id","hash":{},"data":data}) : helper)))
    + "\" id=\"value-type-field-"
    + alias4(((helper = (helper = helpers.id || (depth0 != null ? depth0.id : depth0)) != null ? helper : alias2),(typeof helper === alias3 ? helper.call(alias1,{"name":"id","hash":{},"data":data}) : helper)))
<<<<<<< HEAD
    + "\" data-field=\"valueType\" class=\"hidden-select form-control\">\r\n              <option value=\"enter-value\">Enter a value</option>\r\n              <option value=\"user-profile-data\">User profile data</option>\r\n              <option value=\"link-query-parameter\">Link query parameter</option>\r\n              <option value=\"app-storage-data\">App storage data</option>\r\n            </select>\r\n            <span class=\"icon fa fa-chevron-down\"></span>\r\n          </label>\r\n        </div>\r\n      </div>\r\n\r\n      <div class=\"form-group clearfix\" id=\"filter-value-"
=======
    + "\" data-field=\"valueType\" filter-item-id=\""
    + alias4(((helper = (helper = helpers.id || (depth0 != null ? depth0.id : depth0)) != null ? helper : alias2),(typeof helper === alias3 ? helper.call(alias1,{"name":"id","hash":{},"data":data}) : helper)))
    + "\" class=\"hidden-select form-control\">\n              <option value=\"enter-value\">Enter a value</option>\n              <option value=\"user-profile-data\">User profile data</option>\n              <option value=\"link-query-parameter\">Link query parameter</option>\n              <option value=\"app-storage-data\">App storage data</option>\n            </select>\n            <span class=\"icon fa fa-chevron-down\"></span>\n          </label>\n        </div>\n      </div>\n\n      <div class=\"form-group clearfix\" id=\"filter-value-"
>>>>>>> 9fc8467d
    + alias4(((helper = (helper = helpers.id || (depth0 != null ? depth0.id : depth0)) != null ? helper : alias2),(typeof helper === alias3 ? helper.call(alias1,{"name":"id","hash":{},"data":data}) : helper)))
    + "\">\r\n        <div class=\"col-sm-4 control-label\">\r\n          <label for=\"value-field-"
    + alias4(((helper = (helper = helpers.id || (depth0 != null ? depth0.id : depth0)) != null ? helper : alias2),(typeof helper === alias3 ? helper.call(alias1,{"name":"id","hash":{},"data":data}) : helper)))
    + "\">"
    + alias4(((helper = (helper = helpers.valueField || (depth0 != null ? depth0.valueField : depth0)) != null ? helper : alias2),(typeof helper === alias3 ? helper.call(alias1,{"name":"valueField","hash":{},"data":data}) : helper)))
    + "</label>\r\n        </div>\r\n        <div class=\"col-sm-8\">\r\n          <input type=\"text\" name=\"value-field-"
    + alias4(((helper = (helper = helpers.id || (depth0 != null ? depth0.id : depth0)) != null ? helper : alias2),(typeof helper === alias3 ? helper.call(alias1,{"name":"id","hash":{},"data":data}) : helper)))
    + "\" id=\"value-field-"
    + alias4(((helper = (helper = helpers.id || (depth0 != null ? depth0.id : depth0)) != null ? helper : alias2),(typeof helper === alias3 ? helper.call(alias1,{"name":"id","hash":{},"data":data}) : helper)))
    + "\" data-field=\"value\" class=\"form-control\">\r\n        </div>\r\n      </div>\r\n    </div>\r\n\r\n    <div id=\"logic-comparison-"
    + alias4(((helper = (helper = helpers.id || (depth0 != null ? depth0.id : depth0)) != null ? helper : alias2),(typeof helper === alias3 ? helper.call(alias1,{"name":"id","hash":{},"data":data}) : helper)))
    + "\">\r\n      <div class=\"form-group clearfix\">\r\n        <div class=\"col-sm-4 control-label\">\r\n          <label>Value type (from)</label>\r\n        </div>\r\n        <div class=\"col-sm-8\">\r\n          <label for=\"value-type-field-"
    + alias4(((helper = (helper = helpers.id || (depth0 != null ? depth0.id : depth0)) != null ? helper : alias2),(typeof helper === alias3 ? helper.call(alias1,{"name":"id","hash":{},"data":data}) : helper)))
    + "\" class=\"select-proxy-display\">\r\n            <select name=\"value-type-field-"
    + alias4(((helper = (helper = helpers.id || (depth0 != null ? depth0.id : depth0)) != null ? helper : alias2),(typeof helper === alias3 ? helper.call(alias1,{"name":"id","hash":{},"data":data}) : helper)))
    + "\" id=\"value-type-field-from-"
    + alias4(((helper = (helper = helpers.id || (depth0 != null ? depth0.id : depth0)) != null ? helper : alias2),(typeof helper === alias3 ? helper.call(alias1,{"name":"id","hash":{},"data":data}) : helper)))
    + "\" data-field=\"valueType\" class=\"hidden-select form-control\">\r\n              <option value=\"enter-value\">Enter a value</option>\r\n              <option value=\"user-profile-data\">User profile data</option>\r\n            </select>\r\n            <span class=\"icon fa fa-chevron-down\"></span>\r\n          </label>\r\n        </div>\r\n      </div>\r\n\r\n      <div class=\"form-group clearfix\" id=\"filter-value-from-"
    + alias4(((helper = (helper = helpers.id || (depth0 != null ? depth0.id : depth0)) != null ? helper : alias2),(typeof helper === alias3 ? helper.call(alias1,{"name":"id","hash":{},"data":data}) : helper)))
    + "\">\r\n        <div class=\"col-sm-4 control-label\">\r\n          <label for=\"value-field-"
    + alias4(((helper = (helper = helpers.id || (depth0 != null ? depth0.id : depth0)) != null ? helper : alias2),(typeof helper === alias3 ? helper.call(alias1,{"name":"id","hash":{},"data":data}) : helper)))
    + "\">Value (from)</label>\r\n        </div>\r\n        <div class=\"col-sm-8\">\r\n          <input type=\"text\" name=\"value-field-from-"
    + alias4(((helper = (helper = helpers.id || (depth0 != null ? depth0.id : depth0)) != null ? helper : alias2),(typeof helper === alias3 ? helper.call(alias1,{"name":"id","hash":{},"data":data}) : helper)))
    + "\" id=\"value-field-from-"
    + alias4(((helper = (helper = helpers.id || (depth0 != null ? depth0.id : depth0)) != null ? helper : alias2),(typeof helper === alias3 ? helper.call(alias1,{"name":"id","hash":{},"data":data}) : helper)))
    + "\" data-field=\"value\" class=\"form-control\">\r\n        </div>\r\n      </div>\r\n      <div class=\"form-group clearfix\">\r\n        <div class=\"col-sm-4 control-label\">\r\n          <label>Value type (to)</label>\r\n        </div>\r\n        <div class=\"col-sm-8\">\r\n          <label for=\"value-type-field-"
    + alias4(((helper = (helper = helpers.id || (depth0 != null ? depth0.id : depth0)) != null ? helper : alias2),(typeof helper === alias3 ? helper.call(alias1,{"name":"id","hash":{},"data":data}) : helper)))
    + "\" class=\"select-proxy-display\">\r\n            <select name=\"value-type-field-"
    + alias4(((helper = (helper = helpers.id || (depth0 != null ? depth0.id : depth0)) != null ? helper : alias2),(typeof helper === alias3 ? helper.call(alias1,{"name":"id","hash":{},"data":data}) : helper)))
    + "\" id=\"value-type-field-to-"
    + alias4(((helper = (helper = helpers.id || (depth0 != null ? depth0.id : depth0)) != null ? helper : alias2),(typeof helper === alias3 ? helper.call(alias1,{"name":"id","hash":{},"data":data}) : helper)))
    + "\" data-field=\"valueType\" class=\"hidden-select form-control\">\r\n              <option value=\"enter-value\">Enter a value</option>\r\n              <option value=\"user-profile-data\">User profile data</option>\r\n            </select>\r\n            <span class=\"icon fa fa-chevron-down\"></span>\r\n          </label>\r\n        </div>\r\n      </div>\r\n\r\n      <div class=\"form-group clearfix\" id=\"filter-value-to-"
    + alias4(((helper = (helper = helpers.id || (depth0 != null ? depth0.id : depth0)) != null ? helper : alias2),(typeof helper === alias3 ? helper.call(alias1,{"name":"id","hash":{},"data":data}) : helper)))
    + "\">\r\n        <div class=\"col-sm-4 control-label\">\r\n          <label for=\"value-field-"
    + alias4(((helper = (helper = helpers.id || (depth0 != null ? depth0.id : depth0)) != null ? helper : alias2),(typeof helper === alias3 ? helper.call(alias1,{"name":"id","hash":{},"data":data}) : helper)))
    + "\">Value (to)</label>\r\n        </div>\r\n        <div class=\"col-sm-8\">\r\n          <input type=\"text\" name=\"value-field-"
    + alias4(((helper = (helper = helpers.id || (depth0 != null ? depth0.id : depth0)) != null ? helper : alias2),(typeof helper === alias3 ? helper.call(alias1,{"name":"id","hash":{},"data":data}) : helper)))
    + "\" id=\"value-field-to-"
    + alias4(((helper = (helper = helpers.id || (depth0 != null ? depth0.id : depth0)) != null ? helper : alias2),(typeof helper === alias3 ? helper.call(alias1,{"name":"id","hash":{},"data":data}) : helper)))
<<<<<<< HEAD
    + "\" data-field=\"value\" class=\"form-control\">\r\n        </div>\r\n      </div>\r\n\r\n    </div>\r\n  </div>\r\n</div>";
},"useData":true});

=======
    + "\" data-field=\"value\" class=\"form-control\">\n        </div>\n      </div>\n\n    </div>\n  </div>\n</div>";
},"useData":true});

>>>>>>> 9fc8467d
this["Fliplet"]["Widget"]["Templates"]["templates.interface.layouts"] = Handlebars.template({"1":function(container,depth0,helpers,partials,data) {
    var stack1, helper, alias1=depth0 != null ? depth0 : (container.nullContext || {}), alias2=helpers.helperMissing, alias3="function", alias4=container.escapeExpression;

  return "  <div class=\"layout-holder\" data-layout=\""
    + alias4(((helper = (helper = helpers.id || (depth0 != null ? depth0.id : depth0)) != null ? helper : alias2),(typeof helper === alias3 ? helper.call(alias1,{"name":"id","hash":{},"data":data}) : helper)))
    + "\">\r\n    <div class=\"layout-info\">\r\n      <p class=\"title\">"
    + alias4(((helper = (helper = helpers.name || (depth0 != null ? depth0.name : depth0)) != null ? helper : alias2),(typeof helper === alias3 ? helper.call(alias1,{"name":"name","hash":{},"data":data}) : helper)))
    + " "
    + ((stack1 = helpers["if"].call(alias1,(depth0 != null ? depth0.warning : depth0),{"name":"if","hash":{},"fn":container.program(2, data, 0),"inverse":container.noop,"data":data})) != null ? stack1 : "")
    + "</p>\r\n      <p class=\"description\">"
    + alias4(((helper = (helper = helpers.description || (depth0 != null ? depth0.description : depth0)) != null ? helper : alias2),(typeof helper === alias3 ? helper.call(alias1,{"name":"description","hash":{},"data":data}) : helper)))
    + "</p>\r\n    </div>\r\n    <div class=\"image-holder\">\r\n      <div class=\"selected-screen\">\r\n        <i class=\"fa fa-check-circle\"></i>\r\n        <div class=\"layout-info\">\r\n          \r\n        </div>\r\n      </div>\r\n      <img class=\"animated-gif\" src=\""
    + alias4(((helper = (helper = helpers.gif || (depth0 != null ? depth0.gif : depth0)) != null ? helper : alias2),(typeof helper === alias3 ? helper.call(alias1,{"name":"gif","hash":{},"data":data}) : helper)))
    + "\" />\r\n      <img class=\"static-img\" src=\""
    + alias4(((helper = (helper = helpers.image || (depth0 != null ? depth0.image : depth0)) != null ? helper : alias2),(typeof helper === alias3 ? helper.call(alias1,{"name":"image","hash":{},"data":data}) : helper)))
    + "\" />\r\n    </div>\r\n  </div>\r\n";
},"2":function(container,depth0,helpers,partials,data) {
    var helper;

  return "<span class=\"label label-warning\">"
    + container.escapeExpression(((helper = (helper = helpers.warning || (depth0 != null ? depth0.warning : depth0)) != null ? helper : helpers.helperMissing),(typeof helper === "function" ? helper.call(depth0 != null ? depth0 : (container.nullContext || {}),{"name":"warning","hash":{},"data":data}) : helper)))
    + "</span>";
},"compiler":[7,">= 4.0.0"],"main":function(container,depth0,helpers,partials,data) {
    var stack1;

  return ((stack1 = helpers.each.call(depth0 != null ? depth0 : (container.nullContext || {}),depth0,{"name":"each","hash":{},"fn":container.program(1, data, 0),"inverse":container.noop,"data":data})) != null ? stack1 : "");
},"useData":true});

this["Fliplet"]["Widget"]["Templates"]["templates.interface.sort-panels"] = Handlebars.template({"1":function(container,depth0,helpers,partials,data) {
    return "down";
},"3":function(container,depth0,helpers,partials,data) {
    return "up";
},"5":function(container,depth0,helpers,partials,data) {
    return "in";
},"7":function(container,depth0,helpers,partials,data) {
    var alias1=container.lambda, alias2=container.escapeExpression;

  return "              <option value=\""
    + alias2(alias1(depth0, depth0))
    + "\">"
    + alias2(alias1(depth0, depth0))
    + "</option>\r\n";
},"compiler":[7,">= 4.0.0"],"main":function(container,depth0,helpers,partials,data) {
    var stack1, helper, alias1=depth0 != null ? depth0 : (container.nullContext || {}), alias2=helpers.helperMissing, alias3="function", alias4=container.escapeExpression;

  return "<div class=\"panel panel-default sort-panel\" data-id=\""
    + alias4(((helper = (helper = helpers.id || (depth0 != null ? depth0.id : depth0)) != null ? helper : alias2),(typeof helper === alias3 ? helper.call(alias1,{"name":"id","hash":{},"data":data}) : helper)))
    + "\">\r\n  <div class=\"panel-heading ui-sortable-handle\">\r\n    <h4 class=\"panel-title\" data-toggle=\"collapse\" data-parent=\"#sort-accordion\" data-target=\"#collapse-"
    + alias4(((helper = (helper = helpers.id || (depth0 != null ? depth0.id : depth0)) != null ? helper : alias2),(typeof helper === alias3 ? helper.call(alias1,{"name":"id","hash":{},"data":data}) : helper)))
    + "\">\r\n      <div class=\"screen-reorder-handle\">\r\n        <i class=\"fa fa-ellipsis-v\"></i><i class=\"fa fa-ellipsis-v\"></i>\r\n      </div>\r\n      <span class=\"panel-title-text\">\r\n        <span class=\"column\">"
    + alias4(((helper = (helper = helpers.columnLabel || (depth0 != null ? depth0.columnLabel : depth0)) != null ? helper : alias2),(typeof helper === alias3 ? helper.call(alias1,{"name":"columnLabel","hash":{},"data":data}) : helper)))
    + "</span> - <span class=\"sort-by\">"
    + alias4(((helper = (helper = helpers.sortByLabel || (depth0 != null ? depth0.sortByLabel : depth0)) != null ? helper : alias2),(typeof helper === alias3 ? helper.call(alias1,{"name":"sortByLabel","hash":{},"data":data}) : helper)))
    + "</span> - <span class=\"order-by\">"
    + alias4(((helper = (helper = helpers.orderByLabel || (depth0 != null ? depth0.orderByLabel : depth0)) != null ? helper : alias2),(typeof helper === alias3 ? helper.call(alias1,{"name":"orderByLabel","hash":{},"data":data}) : helper)))
    + "</span>\r\n      </span>\r\n      <span class=\"fa fa-chevron-"
    + ((stack1 = helpers["if"].call(alias1,(depth0 != null ? depth0.fromLoading : depth0),{"name":"if","hash":{},"fn":container.program(1, data, 0),"inverse":container.program(3, data, 0),"data":data})) != null ? stack1 : "")
    + " panel-chevron\"></span>\r\n    </h4>\r\n    <a href=\"#\"><span class=\"icon-delete fa fa-trash\"></span></a>\r\n  </div>\r\n  <div id=\"collapse-"
    + alias4(((helper = (helper = helpers.id || (depth0 != null ? depth0.id : depth0)) != null ? helper : alias2),(typeof helper === alias3 ? helper.call(alias1,{"name":"id","hash":{},"data":data}) : helper)))
    + "\" class=\"panel-collapse collapse "
    + ((stack1 = helpers.unless.call(alias1,(depth0 != null ? depth0.fromLoading : depth0),{"name":"unless","hash":{},"fn":container.program(5, data, 0),"inverse":container.noop,"data":data})) != null ? stack1 : "")
    + "\">\r\n    <div class=\"panel-body\">\r\n\r\n      <div class=\"form-group clearfix\">\r\n        <div class=\"col-sm-4 control-label\">\r\n          <label>Data field name</label>\r\n        </div>\r\n        <div class=\"col-sm-8\">\r\n          <label for=\"select-data-field-"
    + alias4(((helper = (helper = helpers.id || (depth0 != null ? depth0.id : depth0)) != null ? helper : alias2),(typeof helper === alias3 ? helper.call(alias1,{"name":"id","hash":{},"data":data}) : helper)))
    + "\" class=\"select-proxy-display\">\r\n            <select name=\"select-data-field-"
    + alias4(((helper = (helper = helpers.id || (depth0 != null ? depth0.id : depth0)) != null ? helper : alias2),(typeof helper === alias3 ? helper.call(alias1,{"name":"id","hash":{},"data":data}) : helper)))
    + "\" id=\"select-data-field-"
    + alias4(((helper = (helper = helpers.id || (depth0 != null ? depth0.id : depth0)) != null ? helper : alias2),(typeof helper === alias3 ? helper.call(alias1,{"name":"id","hash":{},"data":data}) : helper)))
    + "\" data-field=\"field\" data-label=\"-- Select a data field\" class=\"hidden-select form-control\">\r\n              <option value=\"none\">-- Select a data field</option>\r\n"
    + ((stack1 = helpers.each.call(alias1,(depth0 != null ? depth0.columns : depth0),{"name":"each","hash":{},"fn":container.program(7, data, 0),"inverse":container.noop,"data":data})) != null ? stack1 : "")
    + "            </select>\r\n            <span class=\"icon fa fa-chevron-down\"></span>\r\n            <span class=\"select-value-proxy\">-- Please wait</span>\r\n          </label>\r\n        </div>\r\n      </div>\r\n\r\n      <div class=\"form-group clearfix\">\r\n        <div class=\"col-sm-4 control-label\">\r\n          <label>Sort by</label>\r\n        </div>\r\n        <div class=\"col-sm-8\">\r\n          <label for=\"sort-by-field-"
    + alias4(((helper = (helper = helpers.id || (depth0 != null ? depth0.id : depth0)) != null ? helper : alias2),(typeof helper === alias3 ? helper.call(alias1,{"name":"id","hash":{},"data":data}) : helper)))
    + "\" class=\"select-proxy-display\">\r\n            <select name=\"sort-by-field-"
    + alias4(((helper = (helper = helpers.id || (depth0 != null ? depth0.id : depth0)) != null ? helper : alias2),(typeof helper === alias3 ? helper.call(alias1,{"name":"id","hash":{},"data":data}) : helper)))
    + "\" id=\"sort-by-field-"
    + alias4(((helper = (helper = helpers.id || (depth0 != null ? depth0.id : depth0)) != null ? helper : alias2),(typeof helper === alias3 ? helper.call(alias1,{"name":"id","hash":{},"data":data}) : helper)))
    + "\" data-field=\"sort\" data-label=\"-- Select an option\" class=\"hidden-select form-control\">\r\n              <option value=\"none\">-- Select an option</option>\r\n              <option value=\"alphabetical\">Alphabetical (A-Z)</option>\r\n              <option value=\"numerical\">Numerical (0-9)</option>\r\n              <option value=\"date\">Date (YYYY-MM-DD)</option>\r\n              <option value=\"time\">Time (HH:MM)</option>\r\n            </select>\r\n            <span class=\"icon fa fa-chevron-down\"></span>\r\n            <span class=\"select-value-proxy\">-- Please wait</span>\r\n          </label>\r\n        </div>\r\n      </div>\r\n\r\n      <div class=\"form-group clearfix\">\r\n        <div class=\"col-sm-4 control-label\">\r\n          <label>Order by</label>\r\n        </div>\r\n        <div class=\"col-sm-8\">\r\n          <label for=\"order-by-field-"
    + alias4(((helper = (helper = helpers.id || (depth0 != null ? depth0.id : depth0)) != null ? helper : alias2),(typeof helper === alias3 ? helper.call(alias1,{"name":"id","hash":{},"data":data}) : helper)))
    + "\" class=\"select-proxy-display\">\r\n            <select name=\"order-by-field-"
    + alias4(((helper = (helper = helpers.id || (depth0 != null ? depth0.id : depth0)) != null ? helper : alias2),(typeof helper === alias3 ? helper.call(alias1,{"name":"id","hash":{},"data":data}) : helper)))
    + "\" id=\"order-by-field-"
    + alias4(((helper = (helper = helpers.id || (depth0 != null ? depth0.id : depth0)) != null ? helper : alias2),(typeof helper === alias3 ? helper.call(alias1,{"name":"id","hash":{},"data":data}) : helper)))
<<<<<<< HEAD
    + "\" data-field=\"order\" data-label=\"-- Select an option\" class=\"hidden-select form-control\">\r\n              <option value=\"none\">-- Select an option</option>\r\n              <option value=\"ascending\">Ascending</option>\r\n              <option value=\"descending\">Descending</option>\r\n            </select>\r\n            <span class=\"icon fa fa-chevron-down\"></span>\r\n            <span class=\"select-value-proxy\">-- Please wait</span>\r\n          </label>\r\n        </div>\r\n      </div>\r\n\r\n    </div>\r\n  </div>\r\n</div>";
},"useData":true});

=======
    + "\" data-field=\"order\" data-label=\"-- Select an option\" class=\"hidden-select form-control\">\n              <option value=\"none\">-- Select an option</option>\n              <option value=\"ascending\">Ascending</option>\n              <option value=\"descending\">Descending</option>\n            </select>\n            <span class=\"icon fa fa-chevron-down\"></span>\n            <span class=\"select-value-proxy\">-- Please wait</span>\n          </label>\n        </div>\n      </div>\n\n    </div>\n  </div>\n</div>";
},"useData":true});

>>>>>>> 9fc8467d
this["Fliplet"]["Widget"]["Templates"]["templates.interface.summary-view-panels"] = Handlebars.template({"1":function(container,depth0,helpers,partials,data) {
    var alias1=container.lambda, alias2=container.escapeExpression;

  return "        <option value=\""
    + alias2(alias1(depth0, depth0))
    + "\">"
    + alias2(alias1(depth0, depth0))
    + "</option>\r\n";
},"compiler":[7,">= 4.0.0"],"main":function(container,depth0,helpers,partials,data) {
    var stack1, helper, alias1=depth0 != null ? depth0 : (container.nullContext || {}), alias2=helpers.helperMissing, alias3="function", alias4=container.escapeExpression;

  return "<div class=\"rTableRow clearfix\" data-id=\""
    + alias4(((helper = (helper = helpers.id || (depth0 != null ? depth0.id : depth0)) != null ? helper : alias2),(typeof helper === alias3 ? helper.call(alias1,{"name":"id","hash":{},"data":data}) : helper)))
    + "\">\r\n  <div class=\"original-row clearfix\">\r\n    <div class=\"rTableCell title\">\r\n      "
    + alias4(((helper = (helper = helpers.interfaceName || (depth0 != null ? depth0.interfaceName : depth0)) != null ? helper : alias2),(typeof helper === alias3 ? helper.call(alias1,{"name":"interfaceName","hash":{},"data":data}) : helper)))
    + "\r\n    </div>\r\n    <div class=\"rTableCell select field\">\r\n      <select name=\"summary_select_field\" id=\"summary_select_field_"
    + alias4(((helper = (helper = helpers.id || (depth0 != null ? depth0.id : depth0)) != null ? helper : alias2),(typeof helper === alias3 ? helper.call(alias1,{"name":"id","hash":{},"data":data}) : helper)))
    + "\" class=\"form-control\">\r\n        <option value=\"none\">-- Select a data field</option>\r\n        <option disabled>------</option>\r\n        <option value=\"empty\">None</option>\r\n        <option value=\"custom\">Custom</option>\r\n        <option disabled>------</option>\r\n"
    + ((stack1 = helpers.each.call(alias1,(depth0 != null ? depth0.columns : depth0),{"name":"each","hash":{},"fn":container.program(1, data, 0),"inverse":container.noop,"data":data})) != null ? stack1 : "")
    + "      </select>\r\n    </div>\r\n    <div class=\"rTableCell select type\">\r\n      <select name=\"summary_field_type\" id=\"summary_select_type_"
    + alias4(((helper = (helper = helpers.id || (depth0 != null ? depth0.id : depth0)) != null ? helper : alias2),(typeof helper === alias3 ? helper.call(alias1,{"name":"id","hash":{},"data":data}) : helper)))
    + "\" class=\"form-control disabled\" disabled>\r\n        <option value=\"none\">-- Select a type</option>\r\n        <option disabled>------</option>\r\n        <option value=\"image\">Image</option>\r\n        <option value=\"text\">Plain text</option>\r\n        <option value=\"html\">HTML</option>\r\n        <option value=\"url\">URL</option>\r\n        <option value=\"tel\">Telephone</option>\r\n        <option value=\"mail\">Email</option>\r\n        <option value=\"date\">Date (e.g. "
    + alias4(((helper = (helper = helpers.date || (depth0 != null ? depth0.date : depth0)) != null ? helper : alias2),(typeof helper === alias3 ? helper.call(alias1,{"name":"date","hash":{},"data":data}) : helper)))
    + ")</option>\r\n        <option value=\"time\">Time (e.g. "
    + alias4(((helper = (helper = helpers.time || (depth0 != null ? depth0.time : depth0)) != null ? helper : alias2),(typeof helper === alias3 ? helper.call(alias1,{"name":"time","hash":{},"data":data}) : helper)))
    + ")</option>\r\n      </select>\r\n    </div>\r\n  </div>\r\n  <div class=\"custom-field-input clearfix hidden\">\r\n    <div class=\"rTableCell title text-right\">\r\n      <small>Custom field</small>\r\n    </div>\r\n    <div class=\"rTableCell select field\">\r\n      <input type=\"text\" class=\"form-control\" id=\"summary_custom_field_"
    + alias4(((helper = (helper = helpers.id || (depth0 != null ? depth0.id : depth0)) != null ? helper : alias2),(typeof helper === alias3 ? helper.call(alias1,{"name":"id","hash":{},"data":data}) : helper)))
    + "\">\r\n    </div>\r\n    <div class=\"rTableCell select field\">\r\n      <p class=\"text-muted field-text-info\">Use <code>{{[*]}}</code> to wrap around a field name, e.g. <code>{{[city]}}, {{[country]}}</code>.</p>\r\n    </div>\r\n  </div>\r\n  <div class=\"image-type-select clearfix hidden\">\r\n    <div class=\"rTableCell title flex-right\">\r\n      <small>Data type</small>\r\n    </div>\r\n    <div class=\"rTableCell select field\">\r\n      <select class=\"form-control\" id=\"summary_image_field_type_"
    + alias4(((helper = (helper = helpers.id || (depth0 != null ? depth0.id : depth0)) != null ? helper : alias2),(typeof helper === alias3 ? helper.call(alias1,{"name":"id","hash":{},"data":data}) : helper)))
    + "\" name=\"image_type_select\" data-current-id="
    + alias4(((helper = (helper = helpers.id || (depth0 != null ? depth0.id : depth0)) != null ? helper : alias2),(typeof helper === alias3 ? helper.call(alias1,{"name":"id","hash":{},"data":data}) : helper)))
    + ">\r\n        <option value=\"all-folders\">Image folder</option>\r\n        <option value=\"url\">URL to external image</option>\r\n      </select>\r\n    </div>\r\n    <div class=\"rTableCell select field picker-provider-button hidden\" data-field-id=\""
    + alias4(((helper = (helper = helpers.id || (depth0 != null ? depth0.id : depth0)) != null ? helper : alias2),(typeof helper === alias3 ? helper.call(alias1,{"name":"id","hash":{},"data":data}) : helper)))
    + "\">\r\n      <div class=\"btn btn-default file-picker-btn\" data-file-picker-summary>Select a folder</div>\r\n      <div class=\"selected-folder hidden\">Selected folder: <span></span></div>\r\n      <div class=\"text-danger error-message hidden\" data-submission-error><span>Please select a folder to continue</span></div>\r\n    </div>\r\n    <div class=\"rTableCell select field\">\r\n      <p class=\"text-muted field-text-info folders-only\">In the list data use the file name only (e.g. <code>image</code> or <code>image.jpg</code>)</p>\r\n      <p class=\"text-muted field-text-info url-only hidden\">In the list data use a URL (e.g. <code>http://fliplet.com/image.jpg</code>)</p>\r\n    </div>\r\n  </div>\r\n</div>\r\n";
},"useData":true});<|MERGE_RESOLUTION|>--- conflicted
+++ resolved
@@ -65,15 +65,9 @@
     + alias4(((helper = (helper = helpers.id || (depth0 != null ? depth0.id : depth0)) != null ? helper : alias2),(typeof helper === alias3 ? helper.call(alias1,{"name":"id","hash":{},"data":data}) : helper)))
     + "\">\r\n      <div class=\"btn btn-default file-picker-btn\" data-file-picker-details>Select a folder</div>\r\n      <div class=\"selected-folder hidden\">Selected folder: <span></span></div>\r\n      <div class=\"text-danger error-message hidden\" data-submission-error><span>Please select a folder to continue</span></div>\r\n    </div>\r\n    <div class=\"rTableCell select field\">\r\n      <p class=\"text-muted field-text-info folders-only\">In the list data use the file name only (e.g. <code>image</code> or <code>image.jpg</code>)</p>\r\n      <p class=\"text-muted field-text-info url-only hidden\">In the list data use a URL (e.g. <code>http://fliplet.com/image.jpg</code>)</p>\r\n    </div>\r\n  </div>\r\n  <div class=\"custom-label-input clearfix hidden\">\r\n    <div class=\"rTableCell title text-right\">\r\n      <small>Custom label</small>\r\n    </div>\r\n    <div class=\"rTableCell select field\">\r\n      <input type=\"text\" class=\"form-control\" id=\"detail_custom_field_name_"
     + alias4(((helper = (helper = helpers.id || (depth0 != null ? depth0.id : depth0)) != null ? helper : alias2),(typeof helper === alias3 ? helper.call(alias1,{"name":"id","hash":{},"data":data}) : helper)))
-<<<<<<< HEAD
-    + "\">\r\n    </div>\r\n  </div>\r\n</div>\r\n";
-},"useData":true});
-
-=======
     + "\">\n    </div>\n  </div>\n</div>\n";
 },"useData":true});
 
->>>>>>> 9fc8467d
 this["Fliplet"]["Widget"]["Templates"]["templates.interface.field-token"] = Handlebars.template({"compiler":[7,">= 4.0.0"],"main":function(container,depth0,helpers,partials,data) {
     var helper, alias1=depth0 != null ? depth0 : (container.nullContext || {}), alias2=helpers.helperMissing, alias3="function", alias4=container.escapeExpression;
 
@@ -139,13 +133,9 @@
     + alias4(((helper = (helper = helpers.id || (depth0 != null ? depth0.id : depth0)) != null ? helper : alias2),(typeof helper === alias3 ? helper.call(alias1,{"name":"id","hash":{},"data":data}) : helper)))
     + "\" id=\"value-type-field-"
     + alias4(((helper = (helper = helpers.id || (depth0 != null ? depth0.id : depth0)) != null ? helper : alias2),(typeof helper === alias3 ? helper.call(alias1,{"name":"id","hash":{},"data":data}) : helper)))
-<<<<<<< HEAD
-    + "\" data-field=\"valueType\" class=\"hidden-select form-control\">\r\n              <option value=\"enter-value\">Enter a value</option>\r\n              <option value=\"user-profile-data\">User profile data</option>\r\n              <option value=\"link-query-parameter\">Link query parameter</option>\r\n              <option value=\"app-storage-data\">App storage data</option>\r\n            </select>\r\n            <span class=\"icon fa fa-chevron-down\"></span>\r\n          </label>\r\n        </div>\r\n      </div>\r\n\r\n      <div class=\"form-group clearfix\" id=\"filter-value-"
-=======
     + "\" data-field=\"valueType\" filter-item-id=\""
     + alias4(((helper = (helper = helpers.id || (depth0 != null ? depth0.id : depth0)) != null ? helper : alias2),(typeof helper === alias3 ? helper.call(alias1,{"name":"id","hash":{},"data":data}) : helper)))
     + "\" class=\"hidden-select form-control\">\n              <option value=\"enter-value\">Enter a value</option>\n              <option value=\"user-profile-data\">User profile data</option>\n              <option value=\"link-query-parameter\">Link query parameter</option>\n              <option value=\"app-storage-data\">App storage data</option>\n            </select>\n            <span class=\"icon fa fa-chevron-down\"></span>\n          </label>\n        </div>\n      </div>\n\n      <div class=\"form-group clearfix\" id=\"filter-value-"
->>>>>>> 9fc8467d
     + alias4(((helper = (helper = helpers.id || (depth0 != null ? depth0.id : depth0)) != null ? helper : alias2),(typeof helper === alias3 ? helper.call(alias1,{"name":"id","hash":{},"data":data}) : helper)))
     + "\">\r\n        <div class=\"col-sm-4 control-label\">\r\n          <label for=\"value-field-"
     + alias4(((helper = (helper = helpers.id || (depth0 != null ? depth0.id : depth0)) != null ? helper : alias2),(typeof helper === alias3 ? helper.call(alias1,{"name":"id","hash":{},"data":data}) : helper)))
@@ -185,15 +175,9 @@
     + alias4(((helper = (helper = helpers.id || (depth0 != null ? depth0.id : depth0)) != null ? helper : alias2),(typeof helper === alias3 ? helper.call(alias1,{"name":"id","hash":{},"data":data}) : helper)))
     + "\" id=\"value-field-to-"
     + alias4(((helper = (helper = helpers.id || (depth0 != null ? depth0.id : depth0)) != null ? helper : alias2),(typeof helper === alias3 ? helper.call(alias1,{"name":"id","hash":{},"data":data}) : helper)))
-<<<<<<< HEAD
-    + "\" data-field=\"value\" class=\"form-control\">\r\n        </div>\r\n      </div>\r\n\r\n    </div>\r\n  </div>\r\n</div>";
-},"useData":true});
-
-=======
     + "\" data-field=\"value\" class=\"form-control\">\n        </div>\n      </div>\n\n    </div>\n  </div>\n</div>";
 },"useData":true});
 
->>>>>>> 9fc8467d
 this["Fliplet"]["Widget"]["Templates"]["templates.interface.layouts"] = Handlebars.template({"1":function(container,depth0,helpers,partials,data) {
     var stack1, helper, alias1=depth0 != null ? depth0 : (container.nullContext || {}), alias2=helpers.helperMissing, alias3="function", alias4=container.escapeExpression;
 
@@ -275,15 +259,9 @@
     + alias4(((helper = (helper = helpers.id || (depth0 != null ? depth0.id : depth0)) != null ? helper : alias2),(typeof helper === alias3 ? helper.call(alias1,{"name":"id","hash":{},"data":data}) : helper)))
     + "\" id=\"order-by-field-"
     + alias4(((helper = (helper = helpers.id || (depth0 != null ? depth0.id : depth0)) != null ? helper : alias2),(typeof helper === alias3 ? helper.call(alias1,{"name":"id","hash":{},"data":data}) : helper)))
-<<<<<<< HEAD
-    + "\" data-field=\"order\" data-label=\"-- Select an option\" class=\"hidden-select form-control\">\r\n              <option value=\"none\">-- Select an option</option>\r\n              <option value=\"ascending\">Ascending</option>\r\n              <option value=\"descending\">Descending</option>\r\n            </select>\r\n            <span class=\"icon fa fa-chevron-down\"></span>\r\n            <span class=\"select-value-proxy\">-- Please wait</span>\r\n          </label>\r\n        </div>\r\n      </div>\r\n\r\n    </div>\r\n  </div>\r\n</div>";
-},"useData":true});
-
-=======
     + "\" data-field=\"order\" data-label=\"-- Select an option\" class=\"hidden-select form-control\">\n              <option value=\"none\">-- Select an option</option>\n              <option value=\"ascending\">Ascending</option>\n              <option value=\"descending\">Descending</option>\n            </select>\n            <span class=\"icon fa fa-chevron-down\"></span>\n            <span class=\"select-value-proxy\">-- Please wait</span>\n          </label>\n        </div>\n      </div>\n\n    </div>\n  </div>\n</div>";
 },"useData":true});
 
->>>>>>> 9fc8467d
 this["Fliplet"]["Widget"]["Templates"]["templates.interface.summary-view-panels"] = Handlebars.template({"1":function(container,depth0,helpers,partials,data) {
     var alias1=container.lambda, alias2=container.escapeExpression;
 
