--- conflicted
+++ resolved
@@ -1130,16 +1130,8 @@
     return !_.includes(matched, false);
   });
 
-<<<<<<< HEAD
-  if (!filteredData || !filteredData.length) {
-    return;
-  }
-
   _this.prepareToRenderLoop(filteredData);
   _this.renderLoopHTML();
-=======
-  _this.renderLoopHTML(filteredData);
->>>>>>> f94bae9c
   _this.onReady();
 }
 
