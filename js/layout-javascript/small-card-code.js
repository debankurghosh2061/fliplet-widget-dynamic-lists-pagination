--- conflicted
+++ resolved
@@ -102,11 +102,7 @@
 }
 
 DynamicList.prototype.clearFilters = function () {
-<<<<<<< HEAD
   this.toggleFilterElement(this.$container.find('.hidden-filter-controls-filter.mixitup-control-active'), false);
-=======
-  this.toggleFilterElement(this.$container.find('.mixitup-control-active'), false);
->>>>>>> 1cb313f1
   return this.searchData();
 };
 
@@ -400,10 +396,7 @@
       _this.$container.find('.hidden-filter-controls').removeClass('active');
       _this.$container.find('.list-search-icon .fa-sliders').removeClass('active');
       _this.$container.find('.hidden-filter-controls').animate({ height: 0 }, 200);
-<<<<<<< HEAD
-
-=======
->>>>>>> 1cb313f1
+
       // Clear filters
       _this.clearFilters();
     })
