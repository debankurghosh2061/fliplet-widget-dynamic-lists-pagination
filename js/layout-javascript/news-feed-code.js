--- conflicted
+++ resolved
@@ -1463,12 +1463,8 @@
     return !_.includes(matched, false);
   });
 
-<<<<<<< HEAD
   _this.prepareToRenderLoop(filteredData);
   _this.renderLoopHTML();
-=======
-  _this.renderLoopHTML(filteredData);
->>>>>>> 31796deb
   _this.onReady();
 }
 
