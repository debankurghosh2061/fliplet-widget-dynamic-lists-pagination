// Constructor
var DynamicList = function(id, data, container) {
  var _this = this;

  this.flListLayoutConfig = window.flListLayoutConfig;
  this.newsFeedLayoutMapping = {
    'news-feed': {
      'base': 'templates.build.news-feed-base',
      'loop': 'templates.build.news-feed-loop',
      'detail': 'templates.build.news-feed-detail',
      'filter': 'templates.build.news-feed-filters',
      'comments': 'templates.build.news-feed-comment',
      'single-comment': 'templates.build.news-feed-single-comment',
      'temp-comment': 'templates.build.news-feed-temp-comment'
    }
  };

  // Makes data and the component container available to Public functions
  this.data = data;
  this.data['summary-fields'] = this.data['summary-fields'] || this.flListLayoutConfig[this.data.layout]['summary-fields'];
  this.$container = $('[data-dynamic-lists-id="' + id + '"]');
  this.$overlay;
  this.queryOptions = {};

  // Other variables
  // Global variables
  this.allowClick = true;
  this.mixer;
  this.autosizeInit = false;

  this.listItems;
  this.modifiedListItems;
  this.searchedListItems;
  this.dataSourceColumns;
  this.likeButtons = [];
  this.bookmarkButtons = [];
  this.likeButtonOverlay;
  this.bookmarkButtonOverlay;
  this.comments = [];
  this.allUsers;
  this.usersToMention = [];
  this.myUserData;
  this.commentsLoadingHTML = '<div class="loading-holder"><i class="fa fa-circle-o-notch fa-spin"></i> Loading...</div>';
  this.entryClicked = undefined;
  this.isFiltering;
  this.isSearching;
  this.filterClasses = [];

  this.queryOpen = false;
  this.querySearch = false;
  this.queryFilter = false;
  this.queryPreFilter = false;
  this.pvPreviousScreen;
  this.pvGoBack;
  this.pvSearchQuery;
  this.pvFilterQuery;
  this.pvPreFilterQuery;
  this.pvOpenQuery;

  // Cache XHR requests to media folders to get files
  this.cachedFiles = {};

  /**
   * this specifies the batch size to be used when rendering in chunks
   */
  this.INCREMENTAL_RENDERING_BATCH_SIZE = 100;

  this.data.bookmarksEnabled = _this.data.social.bookmark;

  this.src = this.data.advancedSettings && this.data.advancedSettings.detailHTML
    ? this.data.advancedSettings.detailHTML
    : Fliplet.Widget.Templates[_this.newsFeedLayoutMapping[this.data.layout]['detail']]();

  this.detailHTML = Handlebars.compile(this.src);

  // Register handlebars helpers
  this.Utils.registerHandlebarsHelpers();

  // Get the current session data
  Fliplet.User.getCachedSession().then(function(session) {
    if (_.get(session, 'entries.dataSource.data')) {
      _this.myUserData = _.get(session, 'entries.dataSource.data');
    } else if (_.get(session, 'entries.saml2.user')) {
      _this.myUserData = _.get(session, 'entries.saml2.user');
      _this.myUserData[_this.data.userEmailColumn] = _this.myUserData.email;
      _this.myUserData.isSaml2 = true;
    }

    // Start running the Public functions
    _this.initialize();
  });
};

DynamicList.prototype.Utils = Fliplet.Registry.get('dynamicListUtils');

DynamicList.prototype.attachObservers = function() {
  var _this = this;
  // Attach your event listeners here
  _this.$container
    .on('click', '[data-lfd-back]', function() {
      var result;

      if (!_this.pvGoBack && !_this.pvGoBack.enableButton) {
        return;
      }

      if (!_this.pvGoBack && !_this.pvGoBack.action) {
        try {
          _this.pvGoBack.action = eval(_this.pvGoBack.action);
        } catch (error) {
          console.error('Your custom function for the back button contains a syntax error: ' + error);
        }
      }

      try {
        result = (typeof _this.pvGoBack.action === 'function') && _this.pvGoBack.action();
      } catch (error) {
        console.error('Your custom function for the back button thrown an error: ' + error);
      }

      if (!(result instanceof Promise)) {
        result = Promise.resolve();
      }

      return result.then(function () {
        return Fliplet.Navigate.back();
      }).catch(function (error) {
        console.error(error);
      });
    })
    .on('click', '.apply-filters', function() {
      _this.filterList();

      $(this).parents('.news-feed-search-filter-overlay').removeClass('display');
      $('body').removeClass('lock');
    })
    .on('click', '.clear-filters', function() {
      $('.mixitup-control-active').removeClass('mixitup-control-active');
      $(this).addClass('hidden');
      _this.filterList();
    })
    .on('click', '.news-feed-search-filter-overlay .hidden-filter-controls-filter', function() {
      Fliplet.Analytics.trackEvent({
        category: 'list_dynamic_' + _this.data.layout,
        action: 'filter',
        label: $(this).text()
      });

      $(this).toggleClass('mixitup-control-active');

      if ($('.mixitup-control-active').length) {
        $('.clear-filters').removeClass('hidden');
      } else {
        $('.clear-filters').addClass('hidden');
      }
    })
    .on('click', '.inline-filter-holder .hidden-filter-controls-filter', function() {
      Fliplet.Analytics.trackEvent({
        category: 'list_dynamic_' + _this.data.layout,
        action: 'filter',
        label: $(this).text()
      });

      $(this).toggleClass('mixitup-control-active');
      _this.filterList();
    })
    .on('touchstart', '.news-feed-list-item', function(event) {
      event.stopPropagation();
      $(this).addClass('hover');
    })
    .on('touchmove', '.news-feed-list-item', function() {
      _this.allowClick = false;
      $(this).removeClass('hover');
    })
    .on('touchend touchcancel', '.news-feed-list-item', function() {
      $(this).removeClass('hover');
      // Delay to compensate for the fast click event
      setTimeout(function() {
        _this.allowClick = true;
      }, 100);
    })
    .on('click', '.news-feed-list-item', function(event) {
      if ($(event.target).hasClass('news-feed-info-holder') || $(event.target).parents('.news-feed-info-holder').length) {
        return;
      }

      var entryId = $(this).data('entry-id');
      var entryTitle = $(this).find('.news-feed-item-title').text();

      Fliplet.Analytics.trackEvent({
        category: 'list_dynamic_' + _this.data.layout,
        action: 'entry_open',
        label: entryTitle
      });

      var beforeOpen = Promise.resolve();

      if (typeof _this.data.beforeOpen === 'function') {
        beforeOpen = _this.data.beforeOpen({
          config: _this.data,
          entry: _.find(_this.listItems, { id: entryId }),
          entryId: entryId,
          entryTitle: entryTitle
        });

        if (!(beforeOpen instanceof Promise)) {
          beforeOpen = Promise.resolve(beforeOpen);
        }
      }

      beforeOpen.then(function () {
        if (_this.data.summaryLinkOption === 'link' && _this.data.summaryLinkAction) {
          _this.openLinkAction(entryId);
          return;
        }
        // find the element to expand and expand it
        if (_this.allowClick) {
          _this.showDetails(entryId);
        }
      });
    })
    .on('click', '.news-feed-detail-overlay-close', function() {
      var result;

      if ($(this).hasClass('go-previous-screen')) {
        if (!_this.pvPreviousScreen) {
          return;
        }

        try {
          _this.pvPreviousScreen = eval(_this.pvPreviousScreen);
        } catch (error) {
          console.error('Your custom function contains a syntax error: ' + error);
        }

        try {
          result = (typeof _this.pvPreviousScreen === 'function') && _this.pvPreviousScreen();
        } catch (error) {
          console.error('Your custom function thrown an error: ' + error);
        }

        if (!(result instanceof Promise)) {
          result = Promise.resolve();
        }

        return result.then(function () {
          return Fliplet.Navigate.back();
        }).catch(function (error) {
          console.error(error);
        });
      }

      _this.closeDetails();
    })
    .on('click', '.list-search-icon .fa-sliders', function() {
      var $elementClicked = $(this);
      var $parentElement = $elementClicked.parents('.new-news-feed-list-container');

      if (_this.data.filtersInOverlay) {
        $parentElement.find('.news-feed-search-filter-overlay').addClass('display');
        $('body').addClass('lock');

        Fliplet.Analytics.trackEvent({
          category: 'list_dynamic_' + _this.data.layout,
          action: 'search_filter_controls_overlay_activate'
        });
        return;
      }

      $parentElement.find('.hidden-filter-controls').addClass('active');
      $parentElement.find('.list-search-cancel').addClass('active');
      $elementClicked.addClass('active');

      _this.calculateFiltersHeight($parentElement);

      Fliplet.Analytics.trackEvent({
        category: 'list_dynamic_' + _this.data.layout,
        action: 'search_filter_controls_activate'
      });
    })
    .on('click', '.news-feed-overlay-close', function() {
      var $elementClicked = $(this);
      var $parentElement = $elementClicked.parents('.news-feed-search-filter-overlay');
      $parentElement.removeClass('display');
      $('body').removeClass('lock');

      // Resets selected filters if any
      $('.mixitup-control-active').removeClass('mixitup-control-active');

      if (_this.filterClasses.length) {
        _this.filterClasses.forEach(function(filter) {
          $('.hidden-filter-controls-filter[data-toggle="' + filter + '"]').addClass('mixitup-control-active');
        });

        $('.clear-filters').removeClass('hidden');
      } else {
        $('.clear-filters').addClass('hidden');
      }
    })
    .on('click', '.list-search-cancel', function() {
      var $elementClicked = $(this);
      var $parentElement = $elementClicked.parents('.new-news-feed-list-container');

      if ($parentElement.find('.hidden-filter-controls').hasClass('active')) {
        $parentElement.find('.hidden-filter-controls').removeClass('active');
        $elementClicked.removeClass('active');
        $parentElement.find('.list-search-icon .fa-sliders').removeClass('active');
        $parentElement.find('.hidden-filter-controls').animate({ height: 0 }, 200);
      }
    })
    .on('keydown change paste', '.search-holder input', function(e) {
      var $inputField = $(this);
      var value = $inputField.val();

      if (value.length) {
        $inputField.addClass('not-empty');
      } else {
        $inputField.removeClass('not-empty');
      }

      if (e.which == 13 || e.keyCode == 13) {
        if (value === '') {
          _this.$container.find('.new-news-feed-list-container').removeClass('searching');
          _this.isSearching = false;
          _this.clearSearch();
          return;
        }

        Fliplet.Analytics.trackEvent({
          category: 'list_dynamic_' + _this.data.layout,
          action: 'search',
          label: value
        });

        _this.$container.find('.new-news-feed-list-container').addClass('searching');
        _this.isSearching = true;
        _this.searchData(value);
      }
    })
    .on('click', '.search-holder .search-btn', function(e) {
      var $inputField = $(this).parents('.search-holder').find('.search-feed');
      var value = $inputField.val();

      if (value === '') {
        _this.$container.find('.new-news-feed-list-container').removeClass('searching');
        _this.isSearching = false;
        _this.clearSearch();
        return;
      }

      Fliplet.Analytics.trackEvent({
        category: 'list_dynamic_' + _this.data.layout,
        action: 'search',
        label: value
      });

      _this.$container.find('.new-news-feed-list-container').addClass('searching');
      _this.isSearching = true;
      _this.searchData(value);
    })
    .on('click', '.clear-search', function() {
      _this.$container.find('.new-news-feed-list-container').removeClass('searching');
      _this.isSearching = false;
      _this.clearSearch();
    })
    .on('show.bs.collapse', '.news-feed-filters-panel .panel-collapse', function() {
      $(this).siblings('.panel-heading').find('.fa-angle-down').removeClass('fa-angle-down').addClass('fa-angle-up');
    })
    .on('hide.bs.collapse', '.news-feed-filters-panel .panel-collapse', function() {
      $(this).siblings('.panel-heading').find('.fa-angle-up').removeClass('fa-angle-up').addClass('fa-angle-down');
    })
    .on('click', '.news-feed-comment-holder', function(e) {
      e.stopPropagation();
      var identifier;
      if ($('.new-news-feed-list-container').hasClass('overlay-open')) {
        identifier = $(this).parents('.news-feed-details-content-holder').data('entry-id');
      } else {
        identifier = $(this).parents('.news-feed-list-item').data('entry-id');
      }
      _this.entryClicked = identifier;
      _this.showComments(identifier);
      $('body').addClass('lock');
      $('.new-news-feed-comment-panel').addClass('open');

      Fliplet.Analytics.trackEvent({
        category: 'list_dynamic_' + _this.data.layout,
        action: 'comments_open'
      });
    })
    .on('click', '.news-feed-comment-close-panel', function() {
      $('.new-news-feed-comment-panel').removeClass('open');
      $('.news-feed-list-item.open .slide-over').removeClass('lock');
      if (!$('.news-feed-detail-overlay').hasClass('open')) {
        $('body').removeClass('lock');
      }
    })
    .on('click', '.news-feed-comment-input-holder .comment', function() {
      var entryId = $('.news-feed-list-item.open').data('entry-id') || _this.entryClicked;
      var $commentArea = $(this).parents('.news-feed-comment-input-holder').find('[data-comment-body]');
      var comment = $commentArea.val();

      $commentArea.val('').trigger('change');;
      autosize.update($commentArea);

      if (comment !== '') {
        _this.sendComment(entryId, comment);
      }

      Fliplet.Analytics.trackEvent({
        category: 'list_dynamic_' + _this.data.layout,
        action: 'comment_send'
      });
    })
    .on('focus', '[data-comment-body]', function() {
      var _that = $(this);

      if (Modernizr.ios) {
        setTimeout(function() {
          _that.parents('.new-news-feed-comment-panel').addClass('typing');

          // Adds binding
          $(document).on('touchstart', '[data-comment-body]', function() {
            $(this).focus();
          });
        }, 0);
      }

      Fliplet.Analytics.trackEvent({
        category: 'list_dynamic_' + _this.data.layout,
        action: 'comment_entered'
      });
    })
    .on('blur', '[data-comment-body]', function() {
      var _that = $(this);

      if (Modernizr.ios) {
        setTimeout(function() {
          _that.parents('.new-news-feed-comment-panel').removeClass('typing');
          window.scrollTo(0, 0);

          // Removes binding
          $(document).off('touchstart', '[data-comment-body]');
        }, 0);
      }
    })
    .on('keyup change', '[data-comment-body]', function() {
      var value = $(this).val();

      if (value.length) {
        $(this).parents('.news-feed-comment-input-holder').addClass('ready');
      } else {
        $(this).parents('.news-feed-comment-input-holder').removeClass('ready');
      }
    })
    .on('click', '.news-feed-comment-input-holder .save', function() {
      var commentId = $('.fl-individual-comment.editing').data('id');
      var entryId = $('.news-feed-list-item.open').data('entry-id') || _this.entryClicked;
      var $commentArea = $(this).parents('.news-feed-comment-input-holder').find('[data-comment-body]');
      var comment = $commentArea.val();

      $('.fl-individual-comment').removeClass('editing');
      $('.news-feed-comment-input-holder').removeClass('editing');
      $commentArea.val('').trigger('change');
      autosize.update($commentArea);

      if (comment !== '') {
        _this.saveComment(entryId, commentId, comment);
      }

      Fliplet.Analytics.trackEvent({
        category: 'list_dynamic_' + _this.data.layout,
        action: 'comment_save_edit'
      });
    })
    .on('click', '.news-feed-comment-input-holder .cancel', function() {
      $('.fl-individual-comment').removeClass('editing');
      $('.news-feed-comment-input-holder').removeClass('editing');

      var $messageArea = $('[data-comment-body]');
      $messageArea.val('').trigger('change');
      autosize.update($messageArea);
    })
    .on('click', '.final .fl-comment-value', function(e) {
      e.preventDefault();
      var _that = $(this);
      var commentId = $(this).parents('.fl-individual-comment').data('id');
      var $parentContainer = $(this).parents('.fl-individual-comment');
      var textToCopy = $(this).text().trim();

      if ($parentContainer.hasClass('current-user')) {
        Fliplet.UI.Actions({
          title: 'What do you want to do?',
          labels: [
            {
              label: 'Copy',
              action: {
                type: 'copyText',
                text: textToCopy
              }
            },
            {
              label: 'Edit',
              action: function (i) {
                var $messageArea = $('[data-comment-body]');
                _that.parents('.fl-individual-comment').addClass('editing');
                $('.news-feed-comment-input-holder').addClass('editing');

                $messageArea.val(textToCopy);
                autosize.update($messageArea);
                $messageArea.focus();
                $messageArea.trigger('change');

                Fliplet.Analytics.trackEvent({
                  category: 'list_dynamic_' + _this.data.layout,
                  action: 'comment_edit'
                });
              }
            },
            {
              label: 'Delete',
              action: function (i) {
                var options = {
                  title: 'Delete comment',
                  message: 'Are you sure you want to delete this comment?',
                  labels: ['Delete','Cancel'] // Native only (defaults to [OK,Cancel])
                };

                Fliplet.Navigate.confirm(options)
                  .then(function(result) {
                    Fliplet.Analytics.trackEvent({
                      category: 'list_dynamic_' + _this.data.layout,
                      action: 'comment_delete'
                    });

                    if (!result) {
                      return;
                    }

                    _this.deleteComment(commentId);
                  });
              }
            }
          ],
          cancel: 'Cancel'
        }).then(function(i){
          if (i === 0) {
            Fliplet.Analytics.trackEvent({
              category: 'list_dynamic_' + _this.data.layout,
              action: 'comment_copy'
            });
          }
        });
      } else {
        Fliplet.UI.Actions({
          title: 'What do you want to do?',
          labels: [
            {
              label: 'Copy',
              action: {
                type: 'copyText',
                text: textToCopy
              }
            }
          ],
          cancel: 'Cancel'
        }).then(function(i){
          if (i === 0) {
            Fliplet.Analytics.trackEvent({
              category: 'list_dynamic_' + _this.data.layout,
              action: 'comment_copy'
            });
          }
        });
      }

      Fliplet.Analytics.trackEvent({
        category: 'list_dynamic_' + _this.data.layout,
        action: 'comment_options'
      });
    })
    .on('click', '.dynamic-list-add-item', function() {
      var options = {
        title: 'Link not configured',
        message: 'Form not found. Please check the component\'s configuration.',
      };

      if (_this.data.addEntryLinkAction) {
        _this.data.addEntryLinkAction.query = '?mode=add';

        if (typeof _this.data.addEntryLinkAction.page !== 'undefined' && _this.data.addEntryLinkAction.page !== '') {
          Fliplet.Navigate.to(_this.data.addEntryLinkAction)
            .catch(function() {
              Fliplet.UI.Toast(options);
            });
        } else {
          Fliplet.UI.Toast(options);
        }
      }
    })
    .on('click', '.dynamic-list-edit-item', function() {
      var entryID = $(this).parents('.news-feed-details-content-holder').data('entry-id');
      var options = {
        title: 'Link not configured',
        message: 'Form not found. Please check the component\'s configuration.',
      };

      if (_this.data.editEntryLinkAction) {
        _this.data.editEntryLinkAction.query = '?dataSourceEntryId=' + entryID;

        if (typeof _this.data.editEntryLinkAction.page !== 'undefined' && _this.data.editEntryLinkAction.page !== '') {
          Fliplet.Navigate.to(_this.data.editEntryLinkAction)
            .catch(function() {
              Fliplet.UI.Toast(options);
            });
        } else {
          Fliplet.UI.Toast(options);
        }
      }
    })
    .on('click', '.dynamic-list-delete-item', function() {
      var _that = $(this);
      var entryID = $(this).parents('.news-feed-details-content-holder').data('entry-id');
      var options = {
        title: 'Are you sure you want to delete the list entry?',
        labels: [
          {
            label: 'Delete',
            action: function (i) {
              _that.text('Deleting...').addClass('disabled');

              // Run Hook
              Fliplet.Hooks.run('flListDataBeforeDeleteEntry', {
                entryId: entryID,
                config: _this.data,
                id: _this.data.id,
                uuid: _this.data.uuid,
                container: _this.$container
              })
                .then(function() {
                  if (_this.data.deleteData && typeof _this.data.deleteData === 'function') {
                    return _this.data.deleteData(entryID);
                  }

                  return _this.deleteEntry(entryID);
                })
                .then(function onRemove(entryId) {
                  _.remove(_this.listItems, function(entry) {
                    return entry.id === parseInt(entryId, 10);
                  });

                  _that.text('Delete').removeClass('disabled');
                  _this.closeDetails();
                  _this.prepareToRenderLoop(_this.listItems);
                  _this.renderLoopHTML();
                })
                .catch(function(error) {
                  Fliplet.UI.Toast({
                    message: 'Error deleting entry',
                    actions: [
                      {
                        label: 'Details',
                        action: function () {
                          Fliplet.UI.Toast({
                            html: error.message || error
                          });
                        }
                      }
                    ]
                  });
                });
            }
          }
        ],
        cancel: true
      }

      Fliplet.Hooks.run('flListDataBeforeDeleteConfirmation', {
        entryId: entryID,
        config: _this.data,
        id: _this.data.id,
        uuid: _this.data.uuid,
        container: _this.$container
      }).then(function() {
        Fliplet.UI.Actions(options);
      });
    });
}

DynamicList.prototype.deleteEntry = function(entryID) {
  var _this = this;

  return Fliplet.DataSources.connect(_this.data.dataSourceId).then(function (connection) {
    return connection.removeById(entryID, { ack: true });
  }).then(function () {
    return Promise.resolve(entryID);
  });
}

DynamicList.prototype.prepareSetupBookmarkOverlay = function(id) {
  var _this = this;

  var isBookmarked = false;
  var isLiked = false;
  var count;
  var bookmarkButton = _.find(_this.bookmarkButtons, function(btn) {
    return btn.id === id;
  });
  var likeButton = _.find(_this.likeButtons, function(btn) {
    return btn.id === id;
  });

  if (bookmarkButton && bookmarkButton.btn) {
    if (bookmarkButton.btn.isLiked()) {
      $('.news-feed-detail-overlay').find('.news-feed-bookmark-holder-' + bookmarkButton.id).addClass('bookmarked');
      isBookmarked = bookmarkButton.btn.isLiked();
    } else {
      $('.news-feed-detail-overlay').find('.news-feed-bookmark-holder-' + bookmarkButton.id).addClass('not-bookmarked');
      isBookmarked = bookmarkButton.btn.isLiked();
    }
  } else {
    $('.news-feed-detail-overlay').find('.news-feed-bookmark-holder').addClass('not-bookmarked');
    isBookmarked = false;
  }

  if (likeButton && likeButton.btn) {
    count = likeButton.btn.getCount() > 0 ? likeButton.btn.getCount() : '';
    if (likeButton.btn.isLiked()) {
      $('.news-feed-detail-overlay').find('.news-feed-like-holder-' + likeButton.id).addClass('liked');
      $('.news-feed-detail-overlay').find('.news-feed-like-holder-' + likeButton.id + ' .count').html(count);
      isLiked = likeButton.btn.isLiked();
    } else {
      $('.news-feed-detail-overlay').find('.news-feed-like-holder-' + likeButton.id).addClass('not-liked');
      $('.news-feed-detail-overlay').find('.news-feed-like-holder-' + likeButton.id + ' .count').html(count);
      isLiked = likeButton.btn.isLiked();
    }
  } else {
    $('.news-feed-detail-overlay').find('.news-feed-like-holder').addClass('not-liked');
    isLiked = false;
  }

  _this.likesObserversOverlay(id, bookmarkButton, isBookmarked, likeButton, isLiked);
}

DynamicList.prototype.likesObservers = function(from, to) {
  var _this = this;

  _this.likeButtons.slice(from, to).forEach(function(button) {
    button.btn.on('liked', function(data){
      var entryTitle = this.$btn.parents('.news-feed-item-inner-content').find('.news-feed-item-title').text();
      var count = button.btn.getCount() > 0 ? button.btn.getCount() : '';

      $('.news-feed-detail-overlay').find('.news-feed-like-holder-' + button.id + ' .count').html(count);

      Fliplet.Analytics.trackEvent({
        category: 'list_dynamic_' + _this.data.layout,
        action: 'entry_like',
        label: entryTitle
      });
    });

    button.btn.on('liked.fail', function(data){
      var count = button.btn.getCount() > 0 ? button.btn.getCount() : '';
      $('.news-feed-detail-overlay').find('.news-feed-like-holder-' + button.id).removeClass('liked').addClass('not-liked');
      $('.news-feed-detail-overlay').find('.news-feed-like-holder-' + button.id + ' .count').html(count);
    });

    button.btn.on('unliked', function(data){
      var entryTitle = this.$btn.parents('.news-feed-item-inner-content').find('.news-feed-item-title').text();
      var count = button.btn.getCount() > 0 ? button.btn.getCount() : '';

      $('.news-feed-detail-overlay').find('.news-feed-like-holder-' + button.id + ' .count').html(count);

      Fliplet.Analytics.trackEvent({
        category: 'list_dynamic_' + _this.data.layout,
        action: 'entry_unlike',
        label: entryTitle
      });
    });

    button.btn.on('unliked.fail', function(data){
      var count = button.btn.getCount() > 0 ? button.btn.getCount() : '';
      $('.news-feed-detail-overlay').find('.news-feed-like-holder-' + button.id).removeClass('not-liked').addClass('liked');
      $('.news-feed-detail-overlay').find('.news-feed-like-holder-' + button.id + ' .count').html(count);
    });
  });

  _this.bookmarkButtons.slice(from, to).forEach(function(button) {
    button.btn.on('liked', function(data){
      this.$btn.parents('.news-feed-list-item').addClass('bookmarked');
      var entryTitle = this.$btn.parents('.news-feed-item-inner-content').find('.news-feed-item-title').text();
      Fliplet.Analytics.trackEvent({
        category: 'list_dynamic_' + _this.data.layout,
        action: 'entry_bookmark',
        label: entryTitle
      });
    });

    button.btn.on('liked.fail', function(data){
      this.$btn.parents('.news-feed-list-item').removeClass('bookmarked');
      $('.news-feed-detail-overlay').find('.news-feed-bookmark-holder-' + button.id).removeClass('bookmarked').addClass('not-bookmarked');
    });

    button.btn.on('unliked', function(data){
      this.$btn.parents('.news-feed-list-item').removeClass('bookmarked');
      var entryTitle = this.$btn.parents('.news-feed-item-inner-content').find('.news-feed-item-title').text();
      Fliplet.Analytics.trackEvent({
        category: 'list_dynamic_' + _this.data.layout,
        action: 'entry_unbookmark',
        label: entryTitle
      });
    });

    button.btn.on('unliked.fail', function(data){
      this.$btn.parents('.news-feed-list-item').addClass('bookmarked');
      $('.news-feed-detail-overlay').find('.news-feed-bookmark-holder-' + button.id).removeClass('not-bookmarked').addClass('bookmarked');
    });
  });
}

DynamicList.prototype.likesObserversOverlay = function(id, bookmarkButton, isBookmarked, likeButton, isLiked) {
  var _this = this;
  var count;

  $('.news-feed-detail-overlay').find('.news-feed-bookmark-wrapper').on('click', function() {
    if (isBookmarked) {
      $(this).parents('.news-feed-bookmark-holder').removeClass('bookmarked').addClass('not-bookmarked');
      bookmarkButton.btn.unlike();
      isBookmarked = !isBookmarked;
      return;
    }

    $(this).parents('.news-feed-bookmark-holder').removeClass('not-bookmarked').addClass('bookmarked');
    bookmarkButton.btn.like();
    isBookmarked = !isBookmarked;
  });

  $('.news-feed-detail-overlay').find('.news-feed-like-wrapper').on('click', function() {
    if (isLiked) {
      $(this).parents('.news-feed-like-holder').removeClass('liked').addClass('not-liked');
      likeButton.btn.unlike();
      $(this).find('.count').html(count);
      isLiked = !isLiked;
      return;
    }

    $(this).parents('.news-feed-like-holder').removeClass('not-liked').addClass('liked');
    likeButton.btn.like();
    $(this).find('.count').html(count);
    isLiked = !isLiked;
  });
}

DynamicList.prototype.prepareData = function(records) {
  var _this = this;
  var sorted;
  var ordered;
  var filtered;

  // Prepare sorting
  if (_this.data.sortOptions.length) {
    var fields = [];
    var sortOrder = [];
    var sortColumns = [];

    _this.data.sortOptions.forEach(function(option) {
      fields.push({
        column: option.column,
        type: option.sortBy
      });

      if (option.orderBy === 'ascending') {
        sortOrder.push('asc');
      }
      if (option.orderBy === 'descending') {
        sortOrder.push('desc');
      }
    });

    var mappedRecords = _.clone(records);
    mappedRecords = mappedRecords.map(function(record) {
      fields.forEach(function(field) {
        record.data['modified_' + field.column] = record.data[field.column] || '';
        record.data['modified_' + field.column] = record.data['modified_' + field.column].toString().toUpperCase();

        if (field.type === "alphabetical") {
          record.data['modified_' + field.column] = record.data['modified_' + field.column].normalize('NFD').match(/[A-Za-z]/)
            ? record.data['modified_' + field.column].normalize('NFD')
            : '{' + record.data['modified_' + field.column];
        }

        if (field.type === "numerical") {
          record.data['modified_' + field.column] = record.data['modified_' + field.column].match(/[0-9]/)
            ? parseInt(record.data['modified_' + field.column], 10)
            : record.data['modified_' + field.column];
        }

        if (field.type === "date") {
          // If an incorrect date format is used, the entry will be pushed at the end
          record.data['modified_' + field.column] = _this.Utils.Date.moment(record.data['modified_' + field.column]).format('YYYY-MM-DD');
        }

        if (field.type === "time") {
          record.data['modified_' + field.column] = record.data['modified_' + field.column];
        }

      });

      return record;
    });


    sortColumns = fields.map(function (field) {
      return 'data[modified_' + field.column + ']';
    })
    // Sort data
    records = _.orderBy(mappedRecords, sortColumns, sortOrder);
  }

  // Prepare filtering
  if (_this.data.filterOptions.length) {
    var filters = [];

    _this.data.filterOptions.forEach(function(option) {
      var filter = {
        column: option.column,
        condition: option.logic,
        value: option.value
      }
      filters.push(filter);
    });

    // Filter data
    filtered = _this.Utils.Records.runFilters(records, filters);
    records = filtered;
  }

  var prefiltered;
  var prefilters = [];
  if (_this.queryPreFilter) {
    _this.pvPreFilterQuery.forEach(function(option) {
      var filter = {
        column: option.column,
        condition: option.logic,
        value: option.value
      }
      prefilters.push(filter);
    });

    // Filter data
    prefiltered = _this.Utils.Records.runFilters(records, prefilters);
    records = prefiltered;
  }

  // Add flag for likes
  records.forEach(function(obj, i) {
    // Add likes flag
    records[i].likesEnabled = _this.data.social && _this.data.social.likes;

    // Add bookmarks flag
    records[i].bookmarksEnabled = _this.data.social && _this.data.social.bookmark;

    // Add comments flag
    records[i].commentsEnabled = _this.data.social && _this.data.social.comments;
  });

  return records;
}

DynamicList.prototype.convertFiles = function(listItems, forComments) {
  var _this = this;
  var dataToGetFile = [];
  var summaryDataToGetFile = [];
  var detailDataToGetFile = [];
  var promises = [];

  // Test pattern for URLS
  var urlPattern = /^https?:\/\//i;
  // Test pattern for BASE64 images
  var base64Pattern = /^data:image\/[^;]+;base64,/i;
  // Test pattern for DATASOURCES images
  var datasourcesPattern = /^datasources\//i;

  listItems.forEach(function(entry, index) {
    var summaryData = {
      query: {},
      entry: entry,
      entryIndex: index,
      field: undefined
    };

    var detailData = {
      query: {},
      entry: entry,
      entryIndex: index,
      field: undefined
    };

    var userData = {
      query: {},
      entry: entry,
      entryIndex: index,
      field: {
        column: undefined
      }
    };

    if (!forComments) {
      _this.data['summary-fields'].forEach(function(obj) {
        if (!obj.imageField) {
          return;
        }

        if (obj.type === 'image' && obj.imageField !== 'url') {
          if (obj.imageField === 'app') {
            summaryData.query.appId = obj.appFolderId;
            summaryData.field = obj;
          }

          if (obj.imageField === 'organization') {
            summaryData.query.organizationId = obj.organizationFolderId;
            summaryData.field = obj;
          }

          if (obj.imageField === 'all-folders') {
            summaryData.query.folderId = obj.folder.selectFiles[0].id;
            summaryData.field = obj;
          }

          summaryDataToGetFile.push(summaryData);
        } else if (obj.type === 'image' && obj.imageField === 'url') {
          if (!urlPattern.test(entry.data[obj.column]) && !base64Pattern.test(entry.data[obj.column]) && !datasourcesPattern.test(entry.data[obj.column])) {
            listItems[index].data[obj.column] = '';
          }
        }
      });

      _this.data.detailViewOptions.forEach(function(obj) {
        if (!obj.imageField) {
          return;
        }

        if (obj.type === 'image' && obj.imageField !== 'url') {
          if (obj.imageField === 'app') {
            detailData.query.appId = obj.appFolderId;
            detailData.field = obj;
          }

          if (obj.imageField === 'organization') {
            detailData.query.organizationId = obj.organizationFolderId;
            detailData.field = obj;
          }

          if (obj.imageField === 'all-folders') {
            detailData.query.folderId = obj.folder.selectFiles[0].id;
            detailData.field = obj;
          }

          detailDataToGetFile.push(detailData);
        } else if (obj.type === 'image' && obj.imageField === 'url') {
          if (!urlPattern.test(entry.data[obj.column]) && !base64Pattern.test(entry.data[obj.column]) && !datasourcesPattern.test(entry.data[obj.column])) {
            listItems[index].data[obj.column] = '';
          }
        }
      });
    } else {
      if (_this.data.userPhotoColumn && _this.data.userFolderOption !== 'url') {
        if (_this.data.userFolderOption === 'app') {
          userData.query.appId = _this.data.userAppFolder;
          userData.field.column = _this.data.userPhotoColumn;
        }

        if (_this.data.userFolderOption === 'organization') {
          userData.query.organizationId = _this.data.userOrgFolder;
          userData.field.column = _this.data.userPhotoColumn;
        }

        if (_this.data.userFolderOption === 'all-folders') {
          userData.query.folderId = _this.data.userFolder.folder.selectFiles[0].id;
          userData.field.column = _this.data.userPhotoColumn;
        }

        dataToGetFile.push(userData);
      } else if (_this.data.userFolderOption === 'url' && _this.data.userPhotoColumn) {
        if (!urlPattern.test(entry.data[_this.data.userPhotoColumn]) && !base64Pattern.test(entry.data[_this.data.userPhotoColumn]) && !datasourcesPattern.test(entry.data[_this.data.userPhotoColumn])) {
          listItems[index].data[_this.data.userPhotoColumn] = '';
        }
      }
    }
  });

  if (!forComments) {
    if (summaryDataToGetFile.length) {
      summaryDataToGetFile.forEach(function(data) {
        promises.push(_this.connectToGetFiles(data));
      });
    }

    if (detailDataToGetFile.length) {
      detailDataToGetFile.forEach(function(data) {
        promises.push(_this.connectToGetFiles(data));
      });
    }
  } else {
    if (dataToGetFile.length) {
      dataToGetFile.forEach(function(data) {
        promises.push(_this.connectToGetFiles(data));
      });
    }
  }

  if (promises.length) {
    return Promise.all(promises);
  }

  return Promise.resolve(listItems);
}

DynamicList.prototype.connectToGetFiles = function(data) {
  var cacheKey = JSON.stringify(data.query);

  if (!this.cachedFiles[cacheKey]) {
    this.cachedFiles[cacheKey] = Fliplet.Media.Folders.get(data.query)
      .then(function (response) {
        response.files.forEach(function (file) {
          if (file.isEncrypted) {
            file.url = Fliplet.Media.authenticate(file.url);
          }
        });

        return response;
      })
      .catch(function () {
        return Promise.resolve({ files: [], folders: [] });
      });
  }

  return this.cachedFiles[cacheKey]
    .then(function(response) {
      var allFiles = response.files;

      // Test pattern for URLS
      var urlPattern = /^https?:\/\//i;
      // Test pattern for BASE64 images
      var base64Pattern = /^data:image\/[^;]+;base64,/i;
      // Test pattern for DATASOURCES images
      var datasourcesPattern = /^datasources\//i;
      // Test pattern for Numbers/IDs
      var numberPattern = /^\d+$/i;

      if (!data.field) {
        return data.entry;
      }

      allFiles.forEach(function(file) {
        if (!_.compact(data.entry.data[data.field.column]).length) {
          return;
        }

        if (data.entry.data[data.field.column] && file.name.indexOf(data.entry.data[data.field.column]) !== -1) {
          data.entry.data[data.field.column] = file.url;
          // Save new temporary key to mark the URL as edited - Required (No need for a column with the same name)
          data.entry.data['imageUrlEdited'] = true;
        } else if (urlPattern.test(data.entry.data[data.field.column]) || base64Pattern.test(data.entry.data[data.field.column]) || datasourcesPattern.test(data.entry.data[data.field.column])) {
          // Save new temporary key to mark the URL as edited - Required (No need for a column with the same name)
          data.entry.data['imageUrlEdited'] = true;
        } else if (numberPattern.test(data.entry.data[data.field.column])) {
          var imageId = parseInt(data.entry.data[data.field.column], 10);
          if (imageId === file.id) {
            data.entry.data[data.field.column] = file.url;
            // Save new temporary key to mark the URL as edited - Required (No need for a column with the same name)
            data.entry.data['imageUrlEdited'] = true;
          }
        }
      });

      if (!data.entry.data['imageUrlEdited']) {
        data.entry.data[data.field.column] = '';
      }

      return data.entry;
    });
}

DynamicList.prototype.initialize = function() {
  var _this = this;

  // Render list with default data
  if (_this.data.defaultData) {
    // Render Base HTML template
    _this.renderBaseHTML();

    _this.listItems = _this.prepareData(_this.data.defaultEntries);
    _this.dataSourceColumns = _this.data.defaultColumns;

    return _this.convertFiles(_this.listItems)
      .then(function(response) {
        _this.listItems = _.uniqBy(response, function (item) {
          return item.id;
        });

        // Render Loop HTML
        _this.prepareToRenderLoop(_this.listItems);
        _this.renderLoopHTML(function(from, to){
          _this.onPartialRender(from, to);
        }).then(function(){
          _this.initializeMixer();
          _this.addFilters(_this.modifiedListItems);
          // Listeners and Ready
          _this.attachObservers();
        });
      });
  }

  var shouldInitFromQuery = _this.parseQueryVars();
  // query will always have higher priority than storage
  // if we find relevant terms in the query, delete the storage so the filters do not mix and produce side-effects
  if(shouldInitFromQuery){
    Fliplet.App.Storage.remove('flDynamicListQuery:' + _this.data.layout);
  };

  // Check if there is a query or PV for search/filter queries
  (shouldInitFromQuery ? Promise.resolve() : _this.parsePVQueryVars())
    .then(function() {
      // Render Base HTML template
      _this.renderBaseHTML();

      return _this.connectToDataSource();
    })
    .then(function (records) {
      return Fliplet.Hooks.run('flListDataAfterGetData', {
        config: _this.data,
        id: _this.data.id,
        uuid: _this.data.uuid,
        container: _this.$container,
        records: records
      }).then(function () {
        _this.listItems = _this.prepareData(records);
      });
    })
    .then(function() {
      if (!_this.data.detailViewAutoUpdate) {
        return Promise.resolve();
      }

      return _this.Utils.Records.getFields(_this.listItems, _this.data.dataSourceId).then(function (columns) {
        _this.dataSourceColumns = columns;
      });
    })
    .then(function() {
      return _this.convertFiles(_this.listItems);
    })
    .then(function(response) {
      _this.listItems = _.uniqBy(response, function (item) {
        return item.id;
      });
      // Render Loop HTML
      _this.prepareToRenderLoop(_this.listItems);
      _this.checkIsToOpen();
      _this.renderLoopHTML(function(from, to){
        _this.onPartialRender(from, to);
      }).then(function(){
        // Listeners and Ready
        _this.initializeMixer();
        _this.addFilters(_this.modifiedListItems);
        _this.prepareToSearch();
        _this.prepareToFilter();
        _this.attachObservers();
      });
    });
}

DynamicList.prototype.checkIsToOpen = function(options) {
  // List of entries saved in: _this.modifiedListItems

  options = options || {};

  var _this = this;
  var entry;

  if (!_this.queryOpen) {
    return;
  }

  if (_.hasIn(_this.pvOpenQuery, 'id')) {
    entry = _.find(_this.modifiedListItems, function(row) {
      return row.id === _this.pvOpenQuery.id;
    });
  }

  if (_.hasIn(_this.pvOpenQuery, 'value') && _.hasIn(_this.pvOpenQuery, 'column')) {
    entry = _.find(_this.modifiedListItems, function(row) {
      return row.originalData[_this.pvOpenQuery.column] === _this.pvOpenQuery.value;
    });
  }

  if (!entry) {
    // Entry not found
    if (options.silent) {
      return;
    }

    Fliplet.UI.Toast('Entry not found');
    return;
  }

  _this.showDetails(entry.id);
}

DynamicList.prototype.prepareToSearch = function() {
  var _this = this;

  if ( !_.hasIn(_this.pvSearchQuery, 'value') ) {
    return;
  }

  if (_.hasIn(_this.pvSearchQuery, 'column')) {
    _this.overrideSearchData(_this.pvSearchQuery.value);
    return;
  }

  _this.$container.find('.new-news-feed-list-container').addClass('searching');
  _this.isSearching = true;
  _this.searchData(_this.pvSearchQuery.value);
}

DynamicList.prototype.prepareToFilter = function() {
  var _this = this;

  if ( !_this.pvFilterQuery || !_.hasIn(_this.pvFilterQuery, 'value') ) {
    return;
  }

  if (Array.isArray(_this.pvFilterQuery.value)) {
    _this.pvFilterQuery.value.forEach(function(value) {
      value = value.toLowerCase().replace(/[!@#\$%\^\&*\)\(\ ]/g,"-");
      $('.hidden-filter-controls-filter[data-toggle="' + value + '"]').addClass('mixitup-control-active');
    });
  } else {
    _this.pvFilterQuery.value = _this.pvFilterQuery.value.toLowerCase().replace(/[!@#\$%\^\&*\)\(\ ]/g,"-");
    $('.hidden-filter-controls-filter[data-toggle="' + _this.pvFilterQuery.value + '"]').addClass('mixitup-control-active');
  }

  _this.filterList();

  if (typeof _this.pvFilterQuery.hideControls !== 'undefined' && !_this.pvFilterQuery.hideControls) {
    _this.$container.find('.hidden-filter-controls').addClass('active');
    _this.$container.find('.list-search-cancel').addClass('active');

    if (!_this.data.filtersInOverlay) {
      _this.$container.find('.list-search-icon .fa-sliders').addClass('active');
    }

    _this.calculateFiltersHeight(_this.$container.find('.new-news-feed-list-container'));
  }
}

DynamicList.prototype.navigateBackEvent = function() {
  var _this = this;
  var result;

  if (!_this.pvGoBack && !_this.pvGoBack.hijackBack) {
    return;
  }

  $('[data-fl-navigate-back]').off();

  if (_this.pvGoBack && _this.pvGoBack.action) {
    try {
      _this.pvGoBack.action = eval(_this.pvGoBack.action);
    } catch (error) {
      console.error('Your custom function for the back button contains a syntax error: ' + error);
    }
  }

  $('[data-fl-navigate-back]').on('click', function (event) {
    try {
      result = (typeof _this.pvGoBack.action === 'function') && _this.pvGoBack.action()
    } catch (error) {
      console.error('Your custom function for the back button thrown an error: ' + error);
    }

    if (!(result instanceof Promise)) {
      result = Promise.resolve();
    }


    return result.then(function () {
      return Fliplet.Navigate.back();
    }).catch(function (error) {
      console.error(error);
    });
  });
}

DynamicList.prototype.parseQueryVars = Fliplet.Registry.get('dynamicListQueryParser');

DynamicList.prototype.parsePVQueryVars = function() {
  var _this = this;
  var pvValue;

  return Fliplet.App.Storage.get('flDynamicListQuery:' + _this.data.layout)
    .then(function(value) {
      pvValue = value;

      if (typeof value === 'undefined') {
        Fliplet.App.Storage.remove('flDynamicListQuery:' + _this.data.layout);
        return;
      }

      _this.pvPreviousScreen = value.previousScreen;
      _this.pvGoBack = value.goBack;

      if (_this.pvGoBack && _this.pvGoBack.hijackBack) {
        _this.navigateBackEvent();
      }

      if (_.hasIn(value, 'prefilter')) {
        _this.queryPreFilter = true;
        _this.pvPreFilterQuery = value.prefilter;
      }

      if (_.hasIn(value, 'open')) {
        _this.queryOpen = true;
        _this.pvOpenQuery = value.open;
      }

      if (_.hasIn(value, 'search')) {
        _this.querySearch = true;
        _this.pvSearchQuery = value.search;
        _this.data.searchEnabled = true;
      }

      if (_.hasIn(value, 'filter')) {
        _this.queryFilter = true;
        _this.pvFilterQuery = value.filter;
        _this.data.filtersEnabled = true;
      }

      return;
    })
    .then(function() {
      if (pvValue && !pvValue.persist) {
        Fliplet.App.Storage.remove('flDynamicListQuery:' + _this.data.layout);
      }

      return;
    });
}

DynamicList.prototype.connectToDataSource = function() {
  var _this = this;
  var cache = { offline: true };

  function getData (options) {
    options = options || cache;
    return Fliplet.DataSources.connect(_this.data.dataSourceId, options)
      .then(function (connection) {
        // If you want to do specific queries to return your rows
        // See the documentation here: https://developers.fliplet.com/API/fliplet-datasources.html
        return connection.find(_this.queryOptions);
      });
  }

  return Fliplet.Hooks.run('flListDataBeforeGetData', {
    config: _this.data,
    id: _this.data.id,
    uuid: _this.data.uuid,
    container: _this.$container
  }).then(function() {
    if (_this.data.getData) {
      getData = _this.data.getData;

      if (_this.data.hasOwnProperty('cache')) {
        cache.offline = _this.data.cache;
      }
    }

    return getData(cache);
  }).catch(function (error) {
    Fliplet.UI.Toast({
      message: 'Error loading data',
      actions: [
        {
          label: 'Details',
          action: function () {
            Fliplet.UI.Toast({
              html: error.message || error
            });
          }
        }
      ]
    });
  });
}

DynamicList.prototype.renderBaseHTML = function() {
  // Function that renders the List container
  var _this = this;
  var baseHTML = '';

  var data = _this.getAddPermission(_this.data);

  // go to previous screen on close detail view - TRUE/FALSE
  data.previousScreen = _this.pvPreviousScreen;

  // go back to previous screen on click - TRUE/FALSE
  data.goBackButton = _this.pvGoBack && _this.pvGoBack.enableButton;

  if (typeof _this.data.layout !== 'undefined') {
    baseHTML = Fliplet.Widget.Templates[_this.newsFeedLayoutMapping[_this.data.layout]['base']];
  }

  var template = _this.data.advancedSettings && _this.data.advancedSettings.baseHTML
  ? Handlebars.compile(_this.data.advancedSettings.baseHTML)
  : Handlebars.compile(baseHTML());

  $('[data-dynamic-lists-id="' + _this.data.id + '"]').html(template(data));
  _this.$overlay = _this.$container.find('#news-feed-detail-overlay-' + _this.data.id);
}

DynamicList.prototype.prepareToRenderLoop = function(records) {
  var _this = this;
  var savedColumns = [];
  var loopHTML = '';
  var modifiedData = _this.convertCategories(records);
  modifiedData = _this.getPermissions(modifiedData);

  var loopData = [];

  // Uses sumamry view settings set by users
  modifiedData.forEach(function(entry) {
    var newObject = {
      id: entry.id,
      flClasses: entry.data['flClasses'],
      flFilters: entry.data['flFilters'],
      editEntry: entry.editEntry,
      deleteEntry: entry.deleteEntry,
      likesEnabled: entry.likesEnabled,
      bookmarksEnabled: entry.bookmarksEnabled,
      commentsEnabled: entry.commentsEnabled,
      entryDetails: [],
      originalData: entry.data
    };
    _this.data['summary-fields'].forEach(function(obj) {
      var content = '';
      if (obj.column === 'custom') {
<<<<<<< HEAD
        content = new Handlebars.SafeString(Handlebars.compile(obj.customField)(entry.data));
=======
        content = Handlebars.compile(obj.customField)(entry.data)
      } else if (_this.data.filterFields.indexOf(obj.column) > -1) {
        content = _this.splitByCommas(entry.data[obj.column]).join(', ');
>>>>>>> 05b4debc
      } else {
        content = entry.data[obj.column];
      }
      newObject[obj.location] = content;
    });

    _this.data.detailViewOptions.forEach(function(dynamicDataObj) {
      var label = '';
      var labelEnabled = true;
      var content = '';

      // Define label
      if (dynamicDataObj.fieldLabel === 'column-name' && dynamicDataObj.column !== 'custom') {
        label = dynamicDataObj.column;
      }
      if (dynamicDataObj.fieldLabel === 'custom-label') {
        label = new Handlebars.SafeString(Handlebars.compile(dynamicDataObj.customFieldLabel)(entry.data));
      }
      if (dynamicDataObj.fieldLabel === 'no-label') {
        labelEnabled = false;
      }
      // Define content
      if (dynamicDataObj.customFieldEnabled) {
<<<<<<< HEAD
        content = new Handlebars.SafeString(Handlebars.compile(dynamicDataObj.customField)(entry.data));
=======
        content = Handlebars.compile(dynamicDataObj.customField)(entry.data);
      } else if (_this.data.filterFields.indexOf(dynamicDataObj.column) > -1) {
        content = _this.splitByCommas(entry.data[dynamicDataObj.column]).join(', ');
>>>>>>> 05b4debc
      } else {
        content = entry.data[dynamicDataObj.column];
      }
      // Define data object
      var newEntryDetail = {
        id: dynamicDataObj.id,
        content: content,
        label: label,
        labelEnabled: labelEnabled,
        type: dynamicDataObj.type
      }

      newObject.entryDetails.push(newEntryDetail);
    });
    loopData.push(newObject);
  });

  savedColumns = _this.data.detailViewOptions.map(function(data){
    return data.column;
  })

  var extraColumns = _.difference(_this.dataSourceColumns, savedColumns);
  if (_this.data.detailViewAutoUpdate && extraColumns.length) {
    loopData.forEach(function(entry, index) {
      var entryData = _.find(modifiedData, function(modEntry) {
        return modEntry.id === entry.id;
      });

      extraColumns.forEach(function(column) {
        var newColumnData = {
          id: entryData.id,
          content: entryData.data[column],
          label: column,
          labelEnabled: true,
          type: 'text'
        };

        entry.entryDetails.push(newColumnData);
      });
    });
  }
  _this.modifiedListItems = loopData;
}

DynamicList.prototype.renderLoopHTML = function (iterateeCb) {
  // Function that renders the List template
  var _this = this;


  var template = _this.data.advancedSettings && _this.data.advancedSettings.loopHTML
    ? Handlebars.compile(_this.data.advancedSettings.loopHTML)
    : Handlebars.compile(Fliplet.Widget.Templates[_this.newsFeedLayoutMapping[_this.data.layout]['loop']]());

  var limitedList = undefined;
  if (_this.data.enabledLimitEntries && _this.data.limitEntries >= 0 && !_this.isSearching && !_this.isFiltering) {
    limitedList = _this.modifiedListItems.slice(0, _this.data.limitEntries);
  }

  // Hides the entry limit warning if the number of entries to show is less than the limit value
  if (_this.data.enabledLimitEntries && (_this.data.limitEntries > _this.modifiedListItems.length)) {
    _this.$container.find('.limit-entries-text').addClass('hidden');
  }

  _this.$container.find('#news-feed-list-wrapper-' + _this.data.id).empty();
  return new Promise(function(resolve){
    var renderLoopIndex = 0;
    var data = (limitedList || _this.modifiedListItems);
    function render() {
      // get the next batch of items to render
      let nextBatch = data.slice(
        renderLoopIndex * _this.INCREMENTAL_RENDERING_BATCH_SIZE,
        renderLoopIndex * _this.INCREMENTAL_RENDERING_BATCH_SIZE + _this.INCREMENTAL_RENDERING_BATCH_SIZE
      );
      if (nextBatch.length) {
        _this.$container.find('#news-feed-list-wrapper-' + _this.data.id).append(template(nextBatch));
        if(iterateeCb && typeof iterateeCb === 'function'){
          if(renderLoopIndex === 0){
            _this.$container.find('.new-news-feed-list-container').removeClass('loading').addClass('ready');
          }
          iterateeCb(renderLoopIndex * _this.INCREMENTAL_RENDERING_BATCH_SIZE, renderLoopIndex * _this.INCREMENTAL_RENDERING_BATCH_SIZE + _this.INCREMENTAL_RENDERING_BATCH_SIZE);
        }
        renderLoopIndex++;
        // if the browser is ready, render
        requestAnimationFrame(render);
      }
      else{
        _this.$container.find('.new-news-feed-list-container').removeClass('loading').addClass('ready');
        resolve();
      }
    }
    // start the initial render
    requestAnimationFrame(render);
  });
}

DynamicList.prototype.getAddPermission = function(data) {
  var _this = this;

  if (typeof data.addEntry !== 'undefined' && typeof data.addPermissions !== 'undefined') {
    if (_this.myUserData && (_this.data.addPermissions === 'admins' || _this.data.addPermissions === 'users-admins')) {
      if (_this.myUserData[_this.data.userAdminColumn] !== null && typeof _this.myUserData[_this.data.userAdminColumn] !== 'undefined' && _this.myUserData[_this.data.userAdminColumn] !== '') {
        data.showAddEntry = data.addEntry;
      }
    } else if (_this.data.addPermissions === 'everyone') {
      data.showAddEntry = data.addEntry;
    }
  }

  return data;
}

DynamicList.prototype.getPermissions = function(entries) {
  var _this = this;

  // Adds flag for Edit and Delete buttons
  entries.forEach(function(obj, index) {
    if (typeof _this.data.editEntry !== 'undefined' && typeof _this.data.editPermissions !== 'undefined') {
      if (_this.myUserData && (_this.data.editPermissions === 'admins' || _this.data.editPermissions === 'users-admins')) {
        if (_this.myUserData[_this.data.userAdminColumn] !== null && typeof _this.myUserData[_this.data.userAdminColumn] !== 'undefined' && _this.myUserData[_this.data.userAdminColumn] !== '') {
          entries[index].editEntry = _this.data.editEntry;
        }
      } else if (_this.myUserData && (_this.data.editPermissions === 'user' || _this.data.editPermissions === 'users-admins')) {
        if (_this.myUserData[_this.data.userEmailColumn] === obj.data[_this.data.userListEmailColumn]) {
          entries[index].editEntry = _this.data.editEntry;
        }
      } else if (_this.data.addPermissions === 'everyone') {
        entries[index].editEntry = _this.data.editEntry;
      }
    }
    if (typeof _this.data.deleteEntry !== 'undefined' && typeof _this.data.deletePermissions !== 'undefined') {
      if (_this.myUserData && (_this.data.deletePermissions === 'admins' || _this.data.deletePermissions === 'users-admins')) {
        if (_this.myUserData[_this.data.userAdminColumn] !== null && typeof _this.myUserData[_this.data.userAdminColumn] !== 'undefined' && _this.myUserData[_this.data.userAdminColumn] !== '') {
          entries[index].deleteEntry = _this.data.deleteEntry;
        }
      } else if (_this.myUserData && (_this.data.deletePermissions === 'user' || _this.data.deletePermissions === 'users-admins')) {
        if (_this.myUserData[_this.data.userEmailColumn] === obj.data[_this.data.userListEmailColumn]) {
          entries[index].deleteEntry = _this.data.deleteEntry;
        }
      } else if (_this.data.deletePermissions === 'everyone') {
        entries[index].deleteEntry = _this.data.deleteEntry;
      }
    }
  });

  return entries;
}

DynamicList.prototype.addFilters = function(data) {
  // Function that renders the filters
  var _this = this;
  var filters = [];
  var filtersData = {
    'filtersInOverlay': _this.data.filtersInOverlay
  };

  data.forEach(function(row) {
    row['flFilters'].forEach(function(filter) {
      filters.push(filter);
    });
  });

  var uniqueCategories = _.uniqBy(filters, function(obj) {
    return obj.data.name;
  });

  var allFilters = [];
  _this.data.filterFields.forEach(function(filter) {
    var arrangedFilters = {
      id: _this.data.id,
      name: filter,
      data: []
    };
    uniqueCategories.forEach(function(item) {
      if (item.type === filter) {
        arrangedFilters.data.push(item.data);
      }
    });

    arrangedFilters.data = _.orderBy(arrangedFilters.data, function(item) {
      return item.name;
    }, ['asc']);

    allFilters.push(arrangedFilters);
  });

  filtersData.filters = allFilters

  filtersTemplate = Fliplet.Widget.Templates[_this.newsFeedLayoutMapping[_this.data.layout]['filter']];
  var template = _this.data.advancedSettings && _this.data.advancedSettings.filterHTML
  ? Handlebars.compile(_this.data.advancedSettings.filterHTML)
  : Handlebars.compile(filtersTemplate());

  _this.$container.find('.filter-holder').html(template(filtersData));
}

DynamicList.prototype.filterList = function() {
  var _this = this;
  _this.filterClasses = [];

  var listData = _this.searchedListItems ? _this.searchedListItems : _this.listItems;

  if (_this.data.social && _this.data.social.bookmark && _this.mixer) {
    _this.mixer.destroy();
  }

  _this.$container.find('.hidden-search-controls').removeClass('no-results');

  if (!$('.hidden-filter-controls-filter.mixitup-control-active').length) {
    _this.prepareToRenderLoop(listData);
    _this.renderLoopHTML(function(from, to){
      _this.onPartialRender(from, to);
    });
    return;
  }

  $('.hidden-filter-controls-filter.mixitup-control-active').each(function(index, element) {
    _this.filterClasses.push($(element).data('toggle'));
  });

  var filteredData = _.filter(listData, function(row) {
    var filters = [];
    row.data['flFilters'].forEach(function(obj) {
      filters.push(obj.data.class);
    });

    var matched = [];
    _this.filterClasses.forEach(function(filter) {
      matched.push(filters.indexOf(filter.toString()) >= 0);
    });

    // If "_.includes" returns TRUE
    // we actually want to return FALSE to _.filter
    return !_.includes(matched, false);
  });

  if (!filteredData.length) {
    _this.$container.find('.hidden-search-controls').addClass('no-results');
  }

  _this.prepareToRenderLoop(filteredData);
  _this.renderLoopHTML(function(from, to){
    _this.onPartialRender(from, to);
  });
}

DynamicList.prototype.splitByCommas = function(str) {
  if (str === undefined || str === null) {
    return [];
  }

  if (Array.isArray(str)) {
    return str;
  }

  if (typeof str !== 'string') {
    return [str];
  }

  // Split a string by commas but ignore commas within double-quotes using Javascript
  // https://stackoverflow.com/questions/11456850/split-a-string-by-commas-but-ignore-commas-within-double-quotes-using-javascript
  var regexp = /(".*?"|[^",]+)(?=\s*,|\s*$)/g;
  var arr = [];
  var res;
  while ((res = regexp.exec(str)) !== null) {
    arr.push(res[0].replace(/(?:^")|(?:"$)/g, '').trim());
  }
  return arr;
}

DynamicList.prototype.convertCategories = function(data) {
  // Function that get and converts the categories for the filters to work
  var _this = this;

  data.forEach(function(element) {
    element.data['flClasses'] = '';
    element.data['flFilters'] = [];
    var lowerCaseTags = [];
    _this.data.filterFields.forEach(function(filter) {
      var arrayOfTags = [];
      if (element.data[filter] !== null && typeof element.data[filter] !== 'undefined' && element.data[filter] !== '') {
        var arrayOfTags = _this.splitByCommas(element.data[filter]).map(function(item) {
          if (typeof item !== 'string') {
            return item;
          }

          return item.trim();
        });
      }
      arrayOfTags.forEach(function(item, index) {
        if (!item || typeof item !== 'string') {
          return;
        }

        var classConverted = item.toLowerCase().replace(/[!@#\$%\^\&*\)\(\ ]/g,"-");
        if (classConverted === '') {
          return;
        }
        var newObj = {
          type: filter,
          data: {
            name: item,
            class: classConverted
          }
        }
        lowerCaseTags.push(classConverted);
        element.data['flFilters'].push(newObj);
      });

    });
    element.data['flClasses'] = lowerCaseTags.join(' ');
  });
  return data;
}

DynamicList.prototype.onPartialRender = function(from, to) {
  var _this = this;

  if (_this.data.social && _this.data.social.likes) {
    _this.$container.find('.news-feed-list-item').slice(from, to).each(function(index, element) {
      var cardId = $(element).data('entry-id');
      var likeIndentifier = cardId + '-like';
      var title = $(element).find('.news-feed-item-inner-content .news-feed-item-title').text();
      _this.setupLikeButton(cardId, likeIndentifier, title);
    });
  }

  if (_this.data.social && _this.data.social.bookmark) {
    _this.$container.find('.news-feed-list-item').slice(from, to).each(function(index, element) {
      var cardId = $(element).data('entry-id');
      var likeIndentifier = cardId + '-bookmark';
      var title = $(element).find('.news-feed-item-inner-content .news-feed-item-title').text();
      _this.setupBookmarkButton(cardId, likeIndentifier, title);
    });
  }

  if (_this.data.social && (_this.data.social.bookmark || _this.data.social.likes)) {
    _this.likesObservers(from, to);
  }

  if (_this.data.social && _this.data.social.comments) {
    _this.$container.find('.news-feed-list-item').slice(from, to).each(function(index, element) {
      _this.getCommentsCount(element);
    });

    // Get users info
    _this.connectToUsersDataSource()
      .then(function(users) {
        return _this.convertFiles(users, true);
      })
      .then(function(users) {
        _this.allUsers = users;

        // Update my user data
        if (_this.myUserData) {
          var myUser = _.find(_this.allUsers, function(user) {
            return _this.myUserData[_this.data.userEmailColumn] === user.data[_this.data.userEmailColumn];
          });

          if (myUser) {
            _this.myUserData = $.extend(true, _this.myUserData, myUser.data);
          }
        }

        var usersInfoToMention = [];
        _this.allUsers.forEach(function(user) {
          var userName = '';
          var userNickname = '';
          var counter = 1;

          if (_this.data.userNameFields && _this.data.userNameFields.length > 1) {
            _this.data.userNameFields.forEach(function(name, i) {
              userName += user.data[name] + ' ';
              userNickname += counter === 1
                ? (user.data[name] || '').toLowerCase().charAt(0) + ' '
                : (user.data[name] || '').toLowerCase().replace(/\s/g, '') + ' ';
            });
            userName = userName.trim();
            userNickname = userNickname.trim();

            counter++;
          } else {
            userName = user.data[_this.data.userNameFields[0]] || '';
            userNickname = (user.data[_this.data.userNameFields[0]] || '').toLowerCase().replace(/\s/g, '')
          }

          var userInfo = {
            id: user.id,
            username: userNickname,
            name: userName,
            image: user.data[_this.data.userPhotoColumn] || ''
          }
          usersInfoToMention.push(userInfo);
        });
        _this.usersToMention = usersInfoToMention;
      });
  }

  var checkTimer = 0;
  var checkInterval = setInterval(function() {
    // Check for 10 seconds
    if (checkTimer > 10) {
      clearInterval(checkInterval);
      return;
    }
    _this.checkBookmarked(from, to);
    checkTimer++;
  }, 1000);
}

// Function to add class to card marking it as bookmarked - for filtering
DynamicList.prototype.checkBookmarked = function(from, to) {
  var _this = this;

  _this.$container.find('.btn-bookmarked').slice(from, to).each(function(idx, element) {
    $(element).parents('.news-feed-list-item').addClass('bookmarked');
  });
}

DynamicList.prototype.calculateFiltersHeight = function(element) {
  var totalHeight = element.find('.hidden-filter-controls-content').height();

  element.find('.hidden-filter-controls').animate({
    height: totalHeight,
  }, 200);
}

DynamicList.prototype.calculateSearchHeight = function(element, isClearSearch) {
  var totalHeight = element.find('.hidden-search-controls-content').height();

  if (isClearSearch) {
    totalHeight = 0;
  }

  element.find('.hidden-search-controls').animate({
    height: totalHeight,
  }, 200);
}

DynamicList.prototype.overrideSearchData = function(value) {
  var _this = this;
  var $inputField = _this.$container.find('.search-holder input');
  var copyOfValue = value;
  value = value.toLowerCase();

  $inputField.val('');
  $inputField.blur();
  _this.$container.find('.hidden-search-controls').addClass('is-searching').removeClass('no-results');
  _this.$container.find('.hidden-search-controls').addClass('active');

  // Removes cards
  _this.$container.find('#news-feed-list-wrapper-' + _this.data.id).html('');
  // Adds search query to HTML
  _this.$container.find('.current-query').html(value);

  // Search
  var searchedData = [];
  var filteredData;
  var fields = _this.pvSearchQuery.column; // Can be Array or String

  if (Array.isArray(_this.pvSearchQuery.column)) {
    fields.forEach(function(field) {
      filteredData = _.filter(_this.listItems, function(obj) {
        return _this.Utils.Record.contains(obj.data[field], value);
      });

      if (filteredData.length) {
        filteredData.forEach(function(item) {
          searchedData.push(item);
        });
      }
    });
  } else {
    searchedData = _.filter(_this.listItems, function(obj) {
      return _this.Utils.Record.contains(obj.data[field], value);
    });

    if (!searchedData || !searchedData.length) {
      searchedData = [];
    }
  }

  _this.$container.find('.hidden-search-controls').removeClass('is-searching no-results').addClass('search-results');
  _this.$container.find('.new-news-feed-list-container').removeClass('searching');

  _this.calculateSearchHeight(_this.$container.find('.new-news-feed-list-container'));

  if (!searchedData.length) {
    _this.$container.find('.hidden-search-controls').addClass('no-results');
  }

  if (_this.data.social && _this.data.social.bookmark && _this.mixer) {
    _this.mixer.destroy();
  }

  if (_this.data.enabledLimitEntries) {
    $('.limit-entries-text').addClass('hidden');
  }

  // Remove duplicates
  searchedData = _.uniq(searchedData);
  _this.searchedListItems = searchedData;
  _this.prepareToRenderLoop(searchedData);
  _this.renderLoopHTML(function(from, to){
    _this.onPartialRender(from, to);
  }).then(function(){
    _this.initializeMixer();
    _this.addFilters(_this.modifiedListItems);

    if (_this.pvSearchQuery && _this.pvSearchQuery.openSingleEntry && _this.searchedListItems.length === 1) {
      _this.showDetails(_this.searchedListItems[0].id);
    }
  });
}

DynamicList.prototype.searchData = function(value) {
  // Function called when user executes a search
  var _this = this;
  var $inputField = _this.$container.find('.search-holder input');
  var copyOfValue = value;
  value = value.toLowerCase();

  $inputField.val('');
  $inputField.blur();
  _this.$container.find('.hidden-search-controls').addClass('is-searching').removeClass('no-results');
  _this.$container.find('.hidden-search-controls').addClass('active');

  // Removes cards
  _this.$container.find('#news-feed-list-wrapper-' + _this.data.id).html('');
  // Adds search query to HTML
  _this.$container.find('.current-query').html(value);

  // Search
  if (!_this.data.searchEnabled || !_this.data.searchFields.length) {
    return;
  }

  var executeSeach;

  if (typeof _this.data.searchData === 'function') {
    executeSearch = _this.data.searchData({
      config: _this.data,
      query: value
    });

    if (!(executeSearch instanceof Promise)) {
      executeSearch = Promise.resolve(executeSearch);
    }
  } else {
    executeSearch = new Promise(function (resolve, reject) {
      var searchedData = [];
      var filteredData;

      _this.data.searchFields.forEach(function(field) {
        filteredData = _.filter(_this.listItems, function(obj) {
          return _this.Utils.Record.contains(obj.data[field], value);
        });

        if (filteredData.length) {
          filteredData.forEach(function(item) {
            searchedData.push(item);
          });
        }
      });

      resolve(searchedData);
    });
  }

  executeSearch.then(function (searchedData) {
    _this.$container.find('.hidden-search-controls').removeClass('is-searching no-results').addClass('search-results');
    _this.$container.find('.new-news-feed-list-container').removeClass('searching');

    _this.calculateSearchHeight(_this.$container.find('.new-news-feed-list-container'));

    if (!searchedData.length) {
      _this.$container.find('.hidden-search-controls').addClass('no-results');
    }

    if (_this.data.social && _this.data.social.bookmark && _this.mixer) {
      _this.mixer.destroy();
    }

    if (_this.data.enabledLimitEntries) {
      $('.limit-entries-text').addClass('hidden');
    }

    searchedData = _.uniq(searchedData);
    _this.searchedListItems = searchedData;
    _this.prepareToRenderLoop(searchedData);
    _this.renderLoopHTML(function(from, to){
      _this.onPartialRender(from, to);
    }).then(function(){
      _this.initializeMixer();
      _this.addFilters(_this.modifiedListItems);

      if (_this.querySearch && _this.pvSearchQuery && _this.pvSearchQuery.openSingleEntry && _this.searchedListItems.length === 1) {
        _this.showDetails(_this.searchedListItems[0].id);
      }
    });
  });
}

DynamicList.prototype.clearSearch = function() {
  // Function called when user clears the search field
  var _this = this;

  // Removes value from search box
  _this.$container.find('.search-holder').find('input').val('').blur().removeClass('not-empty');
  // Resets all classes related to search
  _this.$container.find('.hidden-search-controls').removeClass('is-searching no-results search-results searching');

  if (_this.$container.find('.hidden-search-controls').hasClass('active')) {
    _this.calculateSearchHeight(_this.$container.find('.new-news-feed-list-container'), true);
  } else {
    _this.$container.find('.hidden-search-controls').animate({ height: 0 }, 200);
  }

  if (_this.data.social && _this.data.social.bookmark && _this.mixer) {
    _this.mixer.destroy();
  }

  if (_this.data.enabledLimitEntries) {
    $('.limit-entries-text').removeClass('hidden');
  }

  // Resets list
  _this.searchedListItems = undefined;
  _this.prepareToRenderLoop(_this.listItems);
  _this.renderLoopHTML(function(from, to){
    _this.onPartialRender(from, to);
  }).then(function(){
    _this.initializeMixer();
    _this.addFilters(_this.modifiedListItems);
  });
}

DynamicList.prototype.initializeMixer = function() {
  // Function that initializes MixItUP
  // Plugin used for filtering
  var _this = this;

  _this.mixer = mixitup('#news-feed-list-wrapper-' + _this.data.id, {
    selectors: {
      control: '[data-mixitup-control="' + _this.data.id + '"]',
      target: '.news-feed-list-item'
    },
    load: {
      filter: 'all'
    },
    layout: {
      allowNestedTargets: false
    },
    animation: {
      enable: false
    },
    callbacks: {
      onMixStart: function(state, originalEvent) {
        Fliplet.Analytics.trackEvent({
          category: 'list_dynamic_' + _this.data.layout,
          action: 'filter',
          label: 'bookmarks'
        });
      },
      onMixEnd: function(state, originalEvent) {
        if (!state.totalShow) {
          if (_this.data.enabledLimitEntries) {
            $('.limit-entries-text').addClass('hidden');
          }

          $('.no-bookmarks-holder').addClass('show');
          return;
        }

        if (state.totalShow && state.totalShow === state.totalTargets) {
          if (_this.data.enabledLimitEntries) {
            $('.limit-entries-text').removeClass('hidden');
          }

          $('.no-bookmarks-holder').removeClass('show');
        } else if (state.totalShow && state.totalShow !== state.totalTargets) {
          if (_this.data.enabledLimitEntries) {
            $('.limit-entries-text').addClass('hidden');
          }

          $('.no-bookmarks-holder').removeClass('show');
        }
      }
    }
  });
}

DynamicList.prototype.setupLikeButton = function(id, identifier, title) {
  var _this = this;

  // Sets up the like feature
  _this.likeButtons.push({
    btn: LikeButton({
      target: '.news-feed-like-holder-' + id,
      dataSourceId: _this.data.likesDataSourceId,
      content: {
        entryId: identifier,
        pageId: Fliplet.Env.get('pageId')
      },
      name: Fliplet.Env.get('pageTitle') + '/' + title,
      likeLabel: '<span class="count">{{#if count}}{{count}}{{/if}}</span><i class="fa fa-heart-o fa-lg"></i>',
      likedLabel: '<span class="count">{{#if count}}{{count}}{{/if}}</span><i class="fa fa-heart fa-lg animated bounceIn"></i>',
      likeWrapper: '<div class="news-feed-like-wrapper btn-like"></div>',
      likedWrapper: '<div class="news-feed-like-wrapper btn-liked"></div>',
      addType: 'html'
    }),
    id: id
  });
}

DynamicList.prototype.setupBookmarkButton = function(id, identifier, title) {
  var _this = this;

  // Sets up the like feature
  _this.bookmarkButtons.push({
    btn: LikeButton({
      target: '.news-feed-bookmark-holder-' + id,
      dataSourceId: _this.data.bookmarkDataSourceId,
      content: {
        entryId: identifier
      },
      name: Fliplet.Env.get('pageTitle') + '/' + title,
      likeLabel: '<i class="fa fa-bookmark-o fa-lg"></i>',
      likedLabel: '<i class="fa fa-bookmark fa-lg animated fadeIn"></i>',
      likeWrapper: '<div class="news-feed-bookmark-wrapper btn-bookmark"></div>',
      likedWrapper: '<div class="news-feed-bookmark-wrapper btn-bookmarked"></div>',
      addType: 'html',
      getAllCounts: false
    }),
    id: id
  });
}

DynamicList.prototype.openLinkAction = function(entryId) {
  var _this = this;
  var entry = _.find(_this.listItems, function(entry) {
    return entry.id === entryId;
  });

  if (!entry) {
    return;
  }

  var value = entry.data[_this.data.summaryLinkAction.column];

  if (_this.data.summaryLinkAction.type === 'url') {
    Fliplet.Navigate.url(value);
  } else {
    Fliplet.Navigate.screen(parseInt(value, 10), { transition: 'fade' });
  }
}

DynamicList.prototype.showDetails = function(id) {
  // Function that loads the selected entry data into an overlay for more details
  var _this = this;

  var entryData = _.find(_this.modifiedListItems, function(entry) {
    return entry.id === id;
  });

  var wrapper = '<div class="news-feed-detail-wrapper" data-entry-id="{{id}}"></div>';

  var entryId = {
    id: id
  };

  var src = _this.src;
  var beforeShowDetails = Promise.resolve({
    src: src,
    data: entryData
  });

  if (typeof _this.data.beforeShowDetails === 'function') {
    beforeShowDetails = _this.data.beforeShowDetails({
      config: _this.data,
      src: src,
      data: entryData
    });

    if (!(beforeShowDetails instanceof Promise)) {
      beforeShowDetails = Promise.resolve(beforeShowDetails);
    }
  }

  beforeShowDetails.then(function (data) {
    data = data || {};
    var template = Handlebars.compile(data.src || src);
    var wrapperTemplate = Handlebars.compile(wrapper);

    // This bit of code will only be useful if this component is added inside a Fliplet's Accordion component
    if (_this.$container.parents('.panel-group').not('.filter-overlay').length) {
      _this.$container.parents('.panel-group').not('.filter-overlay').addClass('remove-transform');
    }

    // Adds content to overlay
    _this.$overlay.find('.news-feed-detail-overlay-content-holder').html(wrapperTemplate(entryId));
    _this.$overlay.find('.news-feed-detail-wrapper').append(template(data.data || entryData));

    _this.prepareSetupBookmarkOverlay(id);
    _this.updateCommentCounter(id, true);

    // Trigger animations
    $('body').addClass('lock');
    _this.$container.find('.new-news-feed-list-container').addClass('overlay-open');

    // Calculate top position when image finishes loading
    if ($(window).width() < 640) {
      $('.news-feed-list-detail-image-wrapper img').one('load', function() {
        var expandedPosition = $(this).outerHeight();
        _this.$overlay.find('.news-feed-item-inner-content').css({ top: expandedPosition + 'px' });
      }).each(function() {
        if (this.complete) {
          $(this).trigger('load');
        }
      });
    }

    _this.$overlay.addClass('open');

    if (typeof _this.data.afterShowDetails === 'function') {
      _this.data.afterShowDetails({
        config: _this.data,
        src: data.src || src,
        data: data.data || entryData
      });
    }
  });
}

DynamicList.prototype.closeDetails = function() {
  // Function that closes the overlay
  var _this = this;

  _this.$overlay.removeClass('open');
  _this.$container.find('.new-news-feed-list-container').removeClass('overlay-open');
  $('body').removeClass('lock');

  setTimeout(function() {
    // Clears overlay
    _this.$overlay.find('.news-feed-detail-overlay-content-holder').html('');

    // This bit of code will only be useful if this component is added inside a Fliplet's Accordion component
    if (_this.$container.parents('.panel-group').not('.filter-overlay').length) {
      _this.$container.parents('.panel-group').not('.filter-overlay').removeClass('remove-transform');
    }
  }, 300);
}

/******************/
/**** COMMENTS ****/
/******************/

DynamicList.prototype.getCommentsCount = function(element) {
  var _this = this;
  var identifier = $(element).data('entry-id');
  _this.connectToCommentsDataSource(identifier);
}

DynamicList.prototype.connectToCommentsDataSource = function(id) {
  var _this = this;
  var content = {
    contentDataSourceEntryId: id,
    type: 'comment'
  };
  return Fliplet.Content({dataSourceId: _this.data.commentsDataSourceId})
    .then(function(instance) {
      return instance.query({
        allowGrouping: true,
        where: {
          content: content
        }
      });
    })
    .then(function(entries){
      var foundExisting = false;
      _this.comments.forEach(function(obj, index) {
        if (obj.contentDataSourceEntryId === id) {
          _this.comments[index] = {
            contentDataSourceEntryId: id,
            count: entries.length,
            entries: entries
          }
          foundExisting = true;
        }
      });

      if (!foundExisting) {
        _this.comments.push({
          contentDataSourceEntryId: id,
          count: entries.length,
          entries: entries
        });
      }

      _this.updateCommentCounter(id);

      return;
    })
    .catch(function (error) {
      Fliplet.UI.Toast({
        message: 'Error loading data',
        actions: [
          {
            label: 'Details',
            action: function () {
              Fliplet.UI.Toast({
                html: error.message || error
              });
            }
          }
        ]
      });
    });
}

DynamicList.prototype.connectToUsersDataSource = function() {
  var _this = this;
  var options = {
    offline: true // By default on native platform it connects to offline DB. Set this option to false to connect to api's
  }

  return Fliplet.DataSources.connect(_this.data.userDataSourceId, options)
    .then(function(connection) {
      return connection.find();
    });
}

DynamicList.prototype.updateCommentCounter = function(id, isOverlay) {
  var _this = this;
  // Get comments for entry
  var entryComments = _.find(_this.comments, function(obj) {
    return obj.contentDataSourceEntryId === id;
  });

  // Display comments count
  var data = {};

  if (entryComments) {
    data.count = entryComments.count
  }

  var commentCounterTemplate = '<span class="count">{{#if count}}{{count}}{{/if}}</span> <i class="fa fa-comment-o fa-lg"></i> <span class="comment-label">Comment</span>';
  var counterCompiled = Handlebars.compile(commentCounterTemplate);
  var html = counterCompiled(data);
  if (isOverlay) {
    $('.news-feed-detail-overlay .news-feed-comemnt-holder-' + id).html(html);
  } else {
    $('.news-feed-comemnt-holder-' + id).html(html);
  }
}

DynamicList.prototype.showComments = function(id) {
  var _this = this;

  $('.news-feed-comment-area').html(_this.commentsLoadingHTML);
  _this.connectToCommentsDataSource(id).then(function() {
    // Get comments for entry
    var entryComments = _.find(_this.comments, function(obj) {
      return obj.contentDataSourceEntryId === id;
    });

    // Display comments
    entryComments.entries.forEach(function(entry, index) {
      // Convert data/time
      var newDate = new Date(entry.createdAt);
      var timeInMilliseconds = newDate.getTime();
      var userName = '';

      if (_this.data.userNameFields && _this.data.userNameFields.length > 1) {
        _this.data.userNameFields.forEach(function(name, i) {
          userName += entry.data.settings.user[name] + ' ';
        });

        userName = userName.trim();
      } else {
        userName = entry.data.settings.user[_this.data.userNameFields[0]];
      }

      entryComments.entries[index].timeInMilliseconds = timeInMilliseconds;
      entryComments.entries[index].literalDate = moment(entry.createdAt).calendar(null, {
        sameDay: '[Today], HH:mm',
        nextDay: '[Tomorrow], HH:mm',
        nextWeek: 'dddd, HH:mm',
        lastDay: '[Yesterday], HH:mm',
        lastWeek: 'dddd, HH:mm',
        sameElse: 'MMM Do YY, HH:mm'
      });
      entryComments.entries[index].userName = userName;
      entryComments.entries[index].photo = entry.data.settings.user[_this.data.userPhotoColumn] || '';
      entryComments.entries[index].text = entry.data.settings.text || '';

      var myEmail = '';
      if (_this.myUserData) {
        myEmail = _this.myUserData[_this.data.userEmailColumn] || _this.myUserData['email'];
      }

      var dataSourceEmail = '';
      if (entry.data.settings.user && entry.data.settings.user[_this.data.userEmailColumn]) {
        dataSourceEmail = entry.data.settings.user[_this.data.userEmailColumn];
      }

      // Check if comment is from current user
      if (_this.myUserData && _this.myUserData.isSaml2) {
        var myEmailParts = myEmail.match(/[^\@]+[^\.]+/);
        var toComparePart = myEmailParts && myEmailParts.length ? myEmailParts[0] : '';
        var dataSourceEmailParts = dataSourceEmail.match(/[^\@]+[^\.]+/);
        var toComparePart2 = dataSourceEmailParts && dataSourceEmailParts.length ? dataSourceEmailParts[0] : '';

        if (toComparePart.toLowerCase() === toComparePart2.toLowerCase()) {
          entryComments.entries[index].currentUser = true;
        }
      } else if (dataSourceEmail === myEmail) {
        entryComments.entries[index].currentUser = true;
      }
    });
    entryComments.entries = _.orderBy(entryComments.entries, ['timeInMilliseconds'], ['asc']);

    if (!_this.autosizeInit) {
      autosize($('.news-feed-comment-input-holder textarea'));
      _this.autosizeInit = true;
    }

    var commentsTemplate = Fliplet.Widget.Templates[_this.newsFeedLayoutMapping[_this.data.layout]['comments']];
    var commentsTemplateCompiled = Handlebars.compile(commentsTemplate());
    var commentsHTML = commentsTemplateCompiled(entryComments.entries);
    // Display comments (fl-comments-list-holder)
    $('.news-feed-comment-area').html(commentsHTML).stop().animate({
      scrollTop: $('.news-feed-comment-area')[0].scrollHeight
    }, 250);
  });
}

DynamicList.prototype.sendComment = function(id, value) {
  var _this = this;
  var guid = Fliplet.guid();
  var userName = '';

  if (!_this.myUserData || (_this.myUserData && (!_this.myUserData[_this.data.userEmailColumn] && !_this.myUserData['email']))) {
    return Fliplet.Navigate.popup({
      title: 'Invalid login',
      message: 'You must be logged in to use this feature.'
    });
  }

  var myEmail = _this.myUserData[_this.data.userEmailColumn] || _this.myUserData['email'] || _this.myUserData['Email'];
  var userFromDataSource = _.find(_this.allUsers, function(user) {
    /**
     * there could be users with null for Email
     */
    var toCompareDataEmailPart = user.data[_this.data.userEmailColumn] ? user.data[_this.data.userEmailColumn].match(/[^\@]+[^\.]+/) : null;
    var toCompareEmailPart = myEmail.match(/[^\@]+[^\.]+/);
    /**
     * the regexp match could return null
     */
    return toCompareDataEmailPart && toCompareEmailPart && toCompareDataEmailPart[0].toLowerCase() === toCompareEmailPart[0].toLowerCase();
  });

  if (!userFromDataSource) {
    return Fliplet.Navigate.popup({
      title: 'Invalid user',
      message: 'We couldn\'t find your user details.'
    });
  }

  _this.appendTempComment(id, value, guid, userFromDataSource);

  _this.comments.forEach(function(obj, idx) {
    if (obj.contentDataSourceEntryId === id) {
      _this.comments[idx].count++
    }
  });

  _this.updateCommentCounter(id);

  if (_this.data.userNameFields && _this.data.userNameFields.length > 1) {
    _this.data.userNameFields.forEach(function(name, i) {
      if (_this.myUserData.isSaml2) {
        userName += userFromDataSource.data[name] + ' ';
      } else {
        userName += _this.myUserData[name] + ' ';
      }
    });
    userName = userName.trim();
  } else {
    if (_this.myUserData.isSaml2) {
      userName += userFromDataSource.data[_this.data.userNameFields[0]];
    } else {
      userName = _this.myUserData[_this.data.userNameFields[0]];
    }
  }

  var comment = {
    fromName: userName,
    user: _this.myUserData.isSaml2 ? userFromDataSource.data : _this.myUserData
  };

  var content = {
    contentDataSourceEntryId: id,
    type: 'comment'
  };

  _.assignIn(comment, { contentDataSourceEntryId: id });

  var query;

  var timestamp = (new Date()).toISOString();

  // Get mentioned user(s)
  var mentionRegexp = /\B@[a-z0-9_-]+/ig;
  var mentions = value.match(mentionRegexp);
  var usersMentioned = [];

  if (mentions && mentions.length) {
    var filteredUsers = _.filter(_this.usersToMention, function(userToMention) {
      return mentions.indexOf('@' + userToMention.username) > -1;
    });

    if (filteredUsers && filteredUsers.length) {
      filteredUsers.forEach(function(filteredUser) {
        var foundUser = _.find(_this.allUsers, function(user) {
          return user.id === filteredUser.id;
        });

        if (foundUser) {
          usersMentioned.push(foundUser);
        }
      });
    }
  }

  comment.mentions = [];
  if (usersMentioned && usersMentioned.length) {
    usersMentioned.forEach(function(user) {
      comment.mentions.push(user.id);
    });
  }

  comment.text = value;
  comment.timestamp = timestamp;

  return Fliplet.Profile.Content({dataSourceId: _this.data.commentsDataSourceId})
    .then(function(instance) {
      return instance.create(content, {
        settings: comment
      })
    })
    .then(function(comment) {
      _this.comments.forEach(function(obj, idx) {
        if (obj.contentDataSourceEntryId === id) {
          _this.comments[idx].entries.push(comment);
        }
      });
      _this.replaceComment(guid, comment, 'final');
    })
    .catch(function onQueryError(error) {
      // Reverses count if error occurs
      console.error(error);
      _this.comments.forEach(function(obj, idx) {
        if (obj.contentDataSourceEntryId === id) {
          _this.comments[idx].count--
        }
      });

      _this.updateCommentCounter(id);
    });
}

DynamicList.prototype.appendTempComment = function(id, value, guid, userFromDataSource) {
  var _this = this;
  var timestamp = (new Date()).toISOString();
  var userName = '';

  if (_this.data.userNameFields && _this.data.userNameFields.length > 1) {
    _this.data.userNameFields.forEach(function(name, i) {
      if (_this.myUserData.isSaml2) {
        userName += userFromDataSource.data[name] + ' ';
      } else {
        userName += _this.myUserData[name] + ' ';
      }
    });
    userName = userName.trim();
  } else {
    if (_this.myUserData.isSaml2) {
      userName += userFromDataSource.data[_this.data.userNameFields[0]];
    } else {
      userName = _this.myUserData[_this.data.userNameFields[0]];
    }
  }

  var commentInfo = {
    id: guid,
    literalDate: moment(timestamp).calendar(null, {
      sameDay: '[Today], HH:mm',
      nextDay: '[Tomorrow], HH:mm',
      nextWeek: 'dddd, HH:mm',
      lastDay: '[Yesterday], HH:mm',
      lastWeek: 'dddd, HH:mm',
      sameElse: 'MMM Do YY, HH:mm'
    }),
    userName: userName,
    photo: _this.myUserData[_this.data.userPhotoColumn] || '',
    text: value
  };

  var tempCommentTemplate = Fliplet.Widget.Templates[_this.newsFeedLayoutMapping[_this.data.layout]['temp-comment']];
  var tempCommentTemplateCompiled = Handlebars.compile(tempCommentTemplate());
  var tempCommentHTML = tempCommentTemplateCompiled(commentInfo);

  $('.news-feed-comment-area').append(tempCommentHTML);
  $('.news-feed-comment-area').stop().animate({
    scrollTop: $('.news-feed-comment-area')[0].scrollHeight
  }, 250);
}

DynamicList.prototype.replaceComment = function(guid, commentData, context) {
  var _this = this;
  var userName = '';

  if (!commentData.literalDate) {
    commentData.literalDate = moment(commentData.createdAt).calendar(null, {
      sameDay: '[Today], HH:mm',
      nextDay: '[Tomorrow], HH:mm',
      nextWeek: 'dddd, HH:mm',
      lastDay: '[Yesterday], HH:mm',
      lastWeek: 'dddd, HH:mm',
      sameElse: 'MMM Do YY, HH:mm'
    });
  }

  if (_this.data.userNameFields && _this.data.userNameFields.length > 1) {
    _this.data.userNameFields.forEach(function(name, i) {
      userName += commentData.data.settings.user[name] + ' ';
    });
    userName = userName.trim();
  } else {
    userName = commentData.data.settings.user[_this.data.userNameFields[0]];
  }

  var myEmail = _this.myUserData[_this.data.userEmailColumn] || _this.myUserData['email'];
  var commentEmail = '';
  if (commentData.data.settings.user[_this.data.userEmailColumn]) {
    commentEmail = commentData.data.settings.user[_this.data.userEmailColumn];
  }
  var commentInfo = {
    id: commentData.id,
    literalDate: commentData.literalDate,
    userName: userName,
    photo: commentData.data.settings.user[_this.data.userPhotoColumn] || '',
    text: commentData.data.settings.text
  };

  if (context === 'final') {
    // Check if comment is from current user
    if (_this.myUserData && _this.myUserData.isSaml2) {
      var myEmailParts = myEmail.match(/[^\@]+[^\.]+/);
      var toComparePart = myEmailParts[0];
      var commentEmailParts = commentEmail.match(/[^\@]+[^\.]+/);
      var toComparePart2 = commentEmailParts[0];

      if (toComparePart.toLowerCase() === toComparePart2.toLowerCase()) {
        commentInfo.currentUser = true;
      }
    } else {
      if (commentEmail === myEmail) {
        commentInfo.currentUser = true;
      }
    }

    var commentTemplate = Fliplet.Widget.Templates[_this.newsFeedLayoutMapping[_this.data.layout]['single-comment']];
    var commentTemplateCompiled = Handlebars.compile(commentTemplate());
    var commentHTML = commentTemplateCompiled(commentInfo);
  }
  if (context === 'temp') {
    var commentTemplate = Fliplet.Widget.Templates[_this.newsFeedLayoutMapping[_this.data.layout]['temp-comment']];
    var commentTemplateCompiled = Handlebars.compile(commentTemplate());
    var commentHTML = commentTemplateCompiled(commentInfo);
  }
  $('.fl-individual-comment[data-id="' + guid + '"]').replaceWith(commentHTML);
}

DynamicList.prototype.deleteComment = function(id) {
  var _this = this;
  var entryId = $('.news-feed-list-item.open').data('entry-id') || _this.entryClicked;
  var commentHolder = $('.fl-individual-comment[data-id="' + id + '"]');
  Fliplet.DataSources.connect(_this.data.commentsDataSourceId).then(function (connection) {
    connection.removeById(id, { ack: true }).then(function onRemove() {
      _this.comments.forEach(function(obj, i) {
        if (obj.contentDataSourceEntryId && obj.contentDataSourceEntryId === entryId) {
          _.remove(_this.comments[i].entries, function(entry) {
            return entry.id === id;
          });
          _this.comments[i].count = _this.comments[i].entries.length;
        }
      });

      _this.updateCommentCounter(entryId);
      commentHolder.remove();
    });
  });
}

DynamicList.prototype.saveComment = function(entryId, commentId, value) {
  var _this = this;
  var commentData;
  var entryComments = _.find(_this.comments, function(entry) {
    return entry.contentDataSourceEntryId === entryId;
  });

  if (entryComments) {
    commentData = _.find(entryComments.entries, function(comment) {
      return comment.id === commentId;
    });
  }

  if (commentData) {
    commentData.data.settings.text = value;
    _this.replaceComment(commentId, commentData, 'temp');
  }

  var content = {
    contentDataSourceEntryId: entryId,
    type: 'comment'
  };

  Fliplet.Content({dataSourceId: _this.data.commentsDataSourceId})
    .then(function(instance) {
      return instance.update({
        settings: commentData.data.settings
      }, {
        where: {
          content: content
        }
      });
    })
    .then(function() {
      _this.replaceComment(commentId, commentData, 'final');
    });
}<|MERGE_RESOLUTION|>--- conflicted
+++ resolved
@@ -1544,13 +1544,9 @@
     _this.data['summary-fields'].forEach(function(obj) {
       var content = '';
       if (obj.column === 'custom') {
-<<<<<<< HEAD
         content = new Handlebars.SafeString(Handlebars.compile(obj.customField)(entry.data));
-=======
-        content = Handlebars.compile(obj.customField)(entry.data)
       } else if (_this.data.filterFields.indexOf(obj.column) > -1) {
         content = _this.splitByCommas(entry.data[obj.column]).join(', ');
->>>>>>> 05b4debc
       } else {
         content = entry.data[obj.column];
       }
@@ -1574,13 +1570,9 @@
       }
       // Define content
       if (dynamicDataObj.customFieldEnabled) {
-<<<<<<< HEAD
         content = new Handlebars.SafeString(Handlebars.compile(dynamicDataObj.customField)(entry.data));
-=======
-        content = Handlebars.compile(dynamicDataObj.customField)(entry.data);
       } else if (_this.data.filterFields.indexOf(dynamicDataObj.column) > -1) {
         content = _this.splitByCommas(entry.data[dynamicDataObj.column]).join(', ');
->>>>>>> 05b4debc
       } else {
         content = entry.data[dynamicDataObj.column];
       }
