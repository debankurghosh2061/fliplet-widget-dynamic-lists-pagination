--- conflicted
+++ resolved
@@ -1574,7 +1574,6 @@
 
   // Search
   var searchedData = [];
-<<<<<<< HEAD
   var fields = _this.pvSearchQuery.column; // Can be Array or String
 
   if (!Array.isArray(fields)) {
@@ -1588,36 +1587,7 @@
   });
 
   searchedData = _.uniq(searchedData);
-=======
-  var filteredData;
-  var fields = _this.pvSearchQuery.column; // Can be Array or String
-
-  if (Array.isArray(_this.pvSearchQuery.column)) {
-    fields.forEach(function(field) {
-      filteredData = _.filter(_this.listItems, function(obj) {
-        return _this.Utils.Record.contains(obj.data[field], value);
-      });
-
-      if (filteredData.length) {
-        filteredData.forEach(function(item) {
-          searchedData.push(item);
-        });
-      }
-    });
-  } else {
-    searchedData = _.filter(_this.listItems, function(obj) {
-      return _this.Utils.Record.contains(obj, value);
-    });
-
-    if (!searchedData || !searchedData.length) {
-      searchedData = [];
-    }
-  }
-
-  // Remove duplicates
-  searchedData = _.uniq(searchedData);
-
->>>>>>> 61391fdc
+
   if (_this.pvSearchQuery && _this.pvSearchQuery.openSingleEntry && searchedData.length === 1) {
     _this.showDetails(searchedData[0].id);
     return;
@@ -1629,11 +1599,7 @@
   _this.$container.find('.hidden-search-controls').addClass('active');
 
   // Removes cards
-<<<<<<< HEAD
   $('#news-feed-list-wrapper-' + _this.data.id).html('');
-=======
-  _this.$container.find('#news-feed-list-wrapper-' + _this.data.id).html('');
->>>>>>> 61391fdc
   // Adds search query to HTML
   _this.$container.find('.current-query').html(value);
 
@@ -1654,22 +1620,14 @@
     _this.$container.find('.limit-entries-text').addClass('hidden');
   }
 
-<<<<<<< HEAD
-  // Remove duplicates
-=======
->>>>>>> 61391fdc
   _this.searchedListItems = searchedData;
   _this.prepareToRenderLoop(searchedData);
   _this.renderLoopHTML(function (from, to) {
     _this.onPartialRender(from, to);
   }).then(function () {
     _this.initializeMixer();
-<<<<<<< HEAD
   }).then(function () {
     // @TODO Update filters
-=======
-    _this.addFilters(_this.modifiedListItems);
->>>>>>> 61391fdc
   });
 }
 
@@ -1749,12 +1707,8 @@
       _this.onPartialRender(from, to);
     }).then(function(){
       _this.initializeMixer();
-<<<<<<< HEAD
     }).then(function () {
       // @TODO Update filters
-=======
-      _this.addFilters(_this.modifiedListItems);
->>>>>>> 61391fdc
     });
   });
 }
