--- conflicted
+++ resolved
@@ -2513,8 +2513,6 @@
     });
 };
 
-<<<<<<< HEAD
-=======
 DynamicList.prototype.addContentIndent = function() {
   var _this = this;
 
@@ -2529,7 +2527,6 @@
   });
 };
 
->>>>>>> ced1b2fa
 DynamicList.prototype.closeDetails = function(options) {
   if (this.openedEntryOnQuery && Fliplet.Navigate.query.dynamicListPreviousScreen === 'true') {
     Fliplet.Page.Context.remove('dynamicListPreviousScreen');
