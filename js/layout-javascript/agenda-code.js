--- conflicted
+++ resolved
@@ -79,107 +79,7 @@
     });
 };
 
-<<<<<<< HEAD
 DynamicList.prototype.Utils = Fliplet.Registry.get('dynamicListUtils');
-=======
-Fliplet.DynamicList = Fliplet.DynamicList || {};
-Fliplet.DynamicList.isoWarningIssued = false;
-
-DynamicList.prototype.getMomentDate = function (date) {
-  if (!date) {
-    return moment();
-  }
-
-  if (_.get(date, '_isAMomentObject') === true) {
-    return date;
-  }
-
-  if (date.constructor.name === 'Date') {
-    return moment(date);
-  }
-
-  if (typeof date === 'number') {
-    return moment(date);
-  }
-
-  var d = new Date(date);
-
-  if (date.match(/\d{4}-\d{2}-\d{2}(T| )?(\d{2}:\d{2}:\d{2})?/)) {
-    d = d.toUTCString();
-  } else if (!Fliplet.DynamicList.isoWarningIssued) {
-    console.warn('Date input is not provided in ISO format. This may create inconsistency in the app. We recommend ensuring the date is formatted in ISO format, e.g. ' + new Date().toISOString().substr(0, 10));
-    Fliplet.DynamicList.isoWarningIssued = true;
-  }
-
-  return moment(d);
-};
-
-DynamicList.prototype.registerHandlebarsHelpers = function() {
-  // Register your handlebars helpers here
-  var _this = this;
-
-  Handlebars.registerHelper('ifCond', function (v1, operator, v2, options) {
-    switch (operator) {
-      case '==':
-        return (v1 == v2) ? options.fn(this) : options.inverse(this);
-      case '===':
-        return (v1 === v2) ? options.fn(this) : options.inverse(this);
-      case '!=':
-        return (v1 != v2) ? options.fn(this) : options.inverse(this);
-      case '!==':
-        return (v1 !== v2) ? options.fn(this) : options.inverse(this);
-      case '<':
-        return (v1 < v2) ? options.fn(this) : options.inverse(this);
-      case '<=':
-        return (v1 <= v2) ? options.fn(this) : options.inverse(this);
-      case '>':
-        return (v1 > v2) ? options.fn(this) : options.inverse(this);
-      case '>=':
-        return (v1 >= v2) ? options.fn(this) : options.inverse(this);
-      case '&&':
-        return (v1 && v2) ? options.fn(this) : options.inverse(this);
-      case '||':
-        return (v1 || v2) ? options.fn(this) : options.inverse(this);
-      default:
-        return options.inverse(this);
-    }
-  });
-
-  Handlebars.registerHelper('validateImage', function(image) {
-    var validatedImage = image;
-
-    if (!validatedImage) {
-      return '';
-    }
-
-    if (Array.isArray(validatedImage) && !validatedImage.length) {
-      return '';
-    }
-
-    // Validate thumbnail against URL and Base64 patterns
-    var urlPattern = /^https?:\/\//i;
-    var base64Pattern = /^data:image\/[^;]+;base64,/i;
-    if (!urlPattern.test(validatedImage) && !base64Pattern.test(validatedImage)) {
-      return '';
-    }
-
-    if (/api\.fliplet\.(com|local)/.test(validatedImage)) {
-      // attach auth token
-      validatedImage += (validatedImage.indexOf('?') === -1 ? '?' : '&') + 'auth_token=' + Fliplet.User.getAuthToken();
-    }
-
-    return validatedImage;
-  });
-
-  Handlebars.registerHelper('formatDate', function(date) {
-    return _this.getMomentDate(date).format('DD MMMM YYYY');
-  });
-
-  Handlebars.registerHelper('removeSpaces', function(context) {
-    return context.replace(/\s+/g, '');
-  });
-}
->>>>>>> 915b65c6
 
 DynamicList.prototype.attachObservers = function() {
   var _this = this;
@@ -1436,17 +1336,10 @@
 
   if (clonedRecords.length) {
     // Set first date in agenda
-<<<<<<< HEAD
     firstDate = _this.Utils.Date.moment(clonedRecords[0].data[dateField]);
 
     // Set last date in agenda
     lastDate = _this.Utils.Date.moment(clonedRecords[clonedRecords.length - 1].data[dateField]);
-=======
-    firstDate = this.getMomentDate(clonedRecords[0].data[dateField]);
-
-    // Set last date in agenda
-    lastDate = this.getMomentDate(clonedRecords[clonedRecords.length - 1].data[dateField]);
->>>>>>> 915b65c6
 
     // Adds (numberOfPlaceholderDays) days before the first date
     // Save them in an array
