--- conflicted
+++ resolved
@@ -59,11 +59,8 @@
   this.imagesData = {};
   this.$closeButton = null;
   this.$detailsContent = null;
-<<<<<<< HEAD
-
-=======
   this.windowWidth = window.innerWidth;
->>>>>>> ced1b2fa
+
   /*
    * this specifies the batch size to be used when rendering in chunks
    */
