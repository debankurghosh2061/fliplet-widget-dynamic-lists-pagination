--- conflicted
+++ resolved
@@ -921,20 +921,16 @@
         Fliplet.UI.Actions(options);
       });
     })
-<<<<<<< HEAD
     .on('click', '.file-item', function(file) {
       var url = $(file.currentTarget).find('input[type=hidden]').val();
 
       Fliplet.Navigate.file(url);
     })
-    .on('click', '.toggle-bookmarks', function() {
-=======
     .on('click keydown', '.toggle-bookmarks', function(event) {
       if (!_this.Utils.accessibilityHelpers.isExecute(event)) {
         return;
       }
 
->>>>>>> 0fd3c0b1
       var $toggle = $(this);
 
       $toggle.toggleClass('mixitup-control-active');
