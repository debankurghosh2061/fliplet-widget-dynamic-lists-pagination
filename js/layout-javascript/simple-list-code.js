// Constructor
var DynamicList = function(id, data, container) {
  var _this = this;

  this.flListLayoutConfig = window.flListLayoutConfig;

  this.simpleListLayoutMapping = {
    'simple-list': {
      'base': 'templates.build.simple-list-base',
      'loop': 'templates.build.simple-list-loop',
      'detail': 'templates.build.simple-list-detail',
      'filter': 'templates.build.simple-list-filters',
      'comments': 'templates.build.simple-list-comment',
      'single-comment': 'templates.build.simple-list-single-comment',
      'temp-comment': 'templates.build.simple-list-temp-comment'
    }
  };

  // Makes data and the component container available to Public functions
  this.data = data;
  this.data['summary-fields'] = this.data['summary-fields'] || this.flListLayoutConfig[this.data.layout]['summary-fields'];
  this.$container = $('[data-dynamic-lists-id="' + id + '"]');
  this.queryOptions = {};

  // Other variables
  // Global variables
  this.allowClick = true;
  this.mixer;
  this.likeButtons = [];
  this.bookmarkButtons = [];
  this.likeButtonOverlay;
  this.bookmarkButtonOverlay;
  this.comments = [];
  this.allUsers;
  this.usersToMention = [];
  this.commentsLoadingHTML = '<div class="loading-holder"><i class="fa fa-circle-o-notch fa-spin"></i> Loading...</div>';
  this.entryClicked = undefined;
  this.isFiltering;
  this.isSearching;

  this.listItems;
  this.modifiedListItems;
  this.searchedListItems;
  this.entryOverlay;
  this.myUserData;
  this.dataSourceColumns;
  this.filterClasses = [];

  this.queryOpen = false;
  this.querySearch = false;
  this.queryFilter = false;
  this.queryPreFilter = false;
  this.pvPreviousScreen;
  this.pvGoBack;
  this.pvSearchQuery;
  this.pvFilterQuery;
  this.pvPreFilterQuery;
  this.pvOpenQuery;

  // Cache XHR requests to media folders to get files
  this.cachedFiles = {};

  /**
   * this specifies the batch size to be used when rendering in chunks
   */
  this.INCREMENTAL_RENDERING_BATCH_SIZE = 100;

  this.data.bookmarksEnabled = _this.data.social.bookmark;

  // Register handlebars helpers
  this.Utils.registerHandlebarsHelpers();
  // Get the current session data
  Fliplet.User.getCachedSession().then(function(session) {
    if (_.get(session, 'entries.dataSource.data')) {
      _this.myUserData = _.get(session, 'entries.dataSource.data');
    } else if (_.get(session, 'entries.saml2.user')) {
      _this.myUserData = _.get(session, 'entries.saml2.user');
      _this.myUserData[_this.data.userEmailColumn] = _this.myUserData.email;
      _this.myUserData.isSaml2 = true;
    }

    // Start running the Public functions
    _this.initialize();
  });
};

DynamicList.prototype.Utils = Fliplet.Registry.get('dynamicListUtils');

DynamicList.prototype.attachObservers = function() {
  var _this = this;

  _this.$container
    .on('click', '[data-lfd-back]', function() {
      var result;

      if (!_this.pvGoBack && !_this.pvGoBack.enableButton) {
        return;
      }

      if (!_this.pvGoBack && !_this.pvGoBack.action) {
        try {
          _this.pvGoBack.action = eval(_this.pvGoBack.action);
        } catch (error) {
          console.error('Your custom function for the back button contains a syntax error: ' + error);
        }
      }

      try {
        result = (typeof _this.pvGoBack.action === 'function') && _this.pvGoBack.action();
      } catch (error) {
        console.error('Your custom function for the back button thrown an error: ' + error);
      }

      if (!(result instanceof Promise)) {
        result = Promise.resolve();
      }

      return result.then(function () {
        return Fliplet.Navigate.back();
      }).catch(function (error) {
        console.error(error);
      });
    })
    .on('click', '.apply-filters', function() {
      _this.filterList();

      $(this).parents('.simple-list-search-filter-overlay').removeClass('display');
      $('body').removeClass('lock');
    })
    .on('click', '.clear-filters', function() {
      $('.mixitup-control-active').removeClass('mixitup-control-active');
      $(this).addClass('hidden');
      _this.filterList();
    })
    .on('click', '.simple-list-search-filter-overlay .hidden-filter-controls-filter', function() {
      Fliplet.Analytics.trackEvent({
        category: 'list_dynamic_' + _this.data.layout,
        action: 'filter',
        label: $(this).text()
      });

      $(this).toggleClass('mixitup-control-active');

      if ($('.mixitup-control-active').length) {
        $('.clear-filters').removeClass('hidden');
      } else {
        $('.clear-filters').addClass('hidden');
      }
    })
    .on('click', '.inline-filter-holder .hidden-filter-controls-filter', function() {
      Fliplet.Analytics.trackEvent({
        category: 'list_dynamic_' + _this.data.layout,
        action: 'filter',
        label: $(this).text()
      });

      $(this).toggleClass('mixitup-control-active');
      _this.filterList();
    })
    .on('click', '.simple-list-item', function(event) {
      if ($(event.target).hasClass('simple-list-social-holder') || $(event.target).parents('.simple-list-social-holder').length) {
        return;
      }

      var entryId = $(this).data('entry-id');
      var entryTitle = $(this).find('.list-item-title').text();

      Fliplet.Analytics.trackEvent({
        category: 'list_dynamic_' + _this.data.layout,
        action: 'entry_open',
        label: entryTitle
      });

      var beforeOpen = Promise.resolve();

      if (typeof _this.data.beforeOpen === 'function') {
        beforeOpen = _this.data.beforeOpen({
          config: _this.data,
          entry: _.find(_this.listItems, { id: entryId }),
          entryId: entryId,
          entryTitle: entryTitle
        });

        if (!(beforeOpen instanceof Promise)) {
          beforeOpen = Promise.resolve(beforeOpen);
        }
      }

      beforeOpen.then(function () {
        if (_this.data.summaryLinkOption === 'link' && _this.data.summaryLinkAction) {
          _this.openLinkAction(entryId);
          return;
        }

        _this.showDetails(entryId);
      });
    })
    .on('click', '.simple-list-detail-overlay-close', function() {
      var result;

      if ($(this).hasClass('go-previous-screen')) {
        if (!_this.pvPreviousScreen) {
          return;
        }

        try {
          _this.pvPreviousScreen = eval(_this.pvPreviousScreen);
        } catch (error) {
          console.error('Your custom function contains a syntax error: ' + error);
        }

        try {
          result = (typeof _this.pvPreviousScreen === 'function') && _this.pvPreviousScreen();
        } catch (error) {
          console.error('Your custom function thrown an error: ' + error);
        }

        if (!(result instanceof Promise)) {
          result = Promise.resolve();
        }

        return result.then(function () {
          return Fliplet.Navigate.back();
        }).catch(function (error) {
          console.error(error);
        });
      }

      _this.closeDetails();
    })
    .on('click', '.list-search-icon .fa-sliders', function() {
      var $elementClicked = $(this);
      var $parentElement = $elementClicked.parents('.simple-list-container');

      if (_this.data.filtersInOverlay) {
        $parentElement.find('.simple-list-search-filter-overlay').addClass('display');
        $('body').addClass('lock');

        Fliplet.Analytics.trackEvent({
          category: 'list_dynamic_' + _this.data.layout,
          action: 'search_filter_controls_overlay_activate'
        });
        return;
      }

      $parentElement.find('.hidden-filter-controls').addClass('active');
      $parentElement.find('.list-search-cancel').addClass('active');
      $elementClicked.addClass('active');

      _this.calculateFiltersHeight($parentElement);

      Fliplet.Analytics.trackEvent({
        category: 'list_dynamic_' + _this.data.layout,
        action: 'search_filter_controls_activate'
      });
    })
    .on('click', '.simple-list-overlay-close', function() {
      var $elementClicked = $(this);
      var $parentElement = $elementClicked.parents('.simple-list-search-filter-overlay');
      $parentElement.removeClass('display');
      $('body').removeClass('lock');

      // Resets selected filters if any
      $('.mixitup-control-active').removeClass('mixitup-control-active');

      if (_this.filterClasses.length) {
        _this.filterClasses.forEach(function(filter) {
          $('.hidden-filter-controls-filter[data-toggle="' + filter + '"]').addClass('mixitup-control-active');
        });

        $('.clear-filters').removeClass('hidden');
      } else {
        $('.clear-filters').addClass('hidden');
      }
    })
    .on('click', '.list-search-cancel', function() {
      var $elementClicked = $(this);
      var $parentElement = $elementClicked.parents('.simple-list-container');

      if ($parentElement.find('.hidden-filter-controls').hasClass('active')) {
        $parentElement.find('.hidden-filter-controls').removeClass('active');
        $elementClicked.removeClass('active');
        $parentElement.find('.list-search-icon .fa-sliders').removeClass('active');
        $parentElement.find('.hidden-filter-controls').animate({ height: 0 }, 200);
      }
    })
    .on('keydown change paste', '.search-holder input', function(e) {
      var $inputField = $(this);
      var value = $inputField.val();

      if (value.length) {
        $inputField.addClass('not-empty');
      } else {
        $inputField.removeClass('not-empty');
      }

      if (e.which == 13 || e.keyCode == 13) {
        if (value === '') {
          _this.$container.find('.simple-list-container').removeClass('searching');
          _this.isSearching = false;
          _this.clearSearch();
          return;
        }

        Fliplet.Analytics.trackEvent({
          category: 'list_dynamic_' + _this.data.layout,
          action: 'search',
          label: value
        });

        _this.$container.find('.simple-list-container').addClass('searching');
        _this.isSearching = true;
        _this.searchData(value);
      }
    })
    .on('click', '.search-holder .search-btn', function(e) {
      var $inputField = $(this).parents('.search-holder').find('.search-feed');
      var value = $inputField.val();

      if (value === '') {
        _this.$container.find('.simple-list-container').removeClass('searching');
        _this.isSearching = false;
        _this.clearSearch();
        return;
      }

      Fliplet.Analytics.trackEvent({
        category: 'list_dynamic_' + _this.data.layout,
        action: 'search',
        label: value
      });

      _this.$container.find('.simple-list-container').addClass('searching');
      _this.isSearching = true;
      _this.searchData(value);
    })
    .on('click', '.clear-search', function() {
      _this.$container.find('.simple-list-container').removeClass('searching');
      _this.isSearching = false;
      _this.clearSearch();
    })
    .on('show.bs.collapse', '.simple-list-filters-panel .panel-collapse', function() {
      $(this).siblings('.panel-heading').find('.fa-angle-down').removeClass('fa-angle-down').addClass('fa-angle-up');
    })
    .on('hide.bs.collapse', '.simple-list-filters-panel .panel-collapse', function() {
      $(this).siblings('.panel-heading').find('.fa-angle-up').removeClass('fa-angle-up').addClass('fa-angle-down');
    })
    .on('click', '.simple-list-comment-holder', function(e) {
      e.stopPropagation();
      var identifier;
      if (_this.$container.find('.simple-list-container').hasClass('overlay-open')) {
        identifier = $(this).parents('.simple-list-details-holder').data('entry-id');
      } else {
        identifier = $(this).parents('.simple-list-item').data('entry-id');
      }
      _this.entryClicked = identifier;
      _this.showComments(identifier);
      $('body').addClass('lock');
      $('.simple-list-detail-overlay-content-holder').addClass('lock');
      $('.simple-list-comment-panel').addClass('open');

      Fliplet.Analytics.trackEvent({
        category: 'list_dynamic_' + _this.data.layout,
        action: 'comments_open'
      });
    })
    .on('click', '.simple-list-comment-close-panel', function() {
      $('.simple-list-comment-panel').removeClass('open');
      $('.simple-list-detail-overlay-content-holder').removeClass('lock');
      if (!_this.$container.find('.simple-list-container').hasClass('overlay-open')) {
        $('body').removeClass('lock');
      }
    })
    .on('click', '.simple-list-comment-input-holder .comment', function() {
      var entryId = _this.entryClicked;
      var $commentArea = $(this).parents('.simple-list-comment-input-holder').find('[data-comment-body]');
      var comment = $commentArea.val();

      $commentArea.val('').trigger('change');;
      autosize.update($commentArea);

      if (comment !== '') {
        _this.sendComment(entryId, comment);
      }

      Fliplet.Analytics.trackEvent({
        category: 'list_dynamic_' + _this.data.layout,
        action: 'comment_send'
      });
    })
    .on('focus', '[data-comment-body]', function() {
      var _that = $(this);

      if (Modernizr.ios) {
        setTimeout(function() {
          _that.parents('.simple-list-comment-panel').addClass('typing');

          // Adds binding
          $(document).on('touchstart', '[data-comment-body]', function() {
            $(this).focus();
          });
        }, 0);
      }

      Fliplet.Analytics.trackEvent({
        category: 'list_dynamic_' + _this.data.layout,
        action: 'comment_entered'
      });
    })
    .on('blur', '[data-comment-body]', function() {
      var _that = $(this);

      if (Modernizr.ios) {
        setTimeout(function() {
          _that.parents('.simple-list-comment-panel').removeClass('typing');
          window.scrollTo(0, 0);

          // Removes binding
          $(document).off('touchstart', '[data-comment-body]');
        }, 0);
      }
    })
    .on('keyup change', '[data-comment-body]', function() {
      var value = $(this).val();

      if (value.length) {
        $(this).parents('.simple-list-comment-input-holder').addClass('ready');
      } else {
        $(this).parents('.simple-list-comment-input-holder').removeClass('ready');
      }
    })
    .on('click', '.simple-list-comment-input-holder .save', function() {
      var commentId = $('.fl-individual-comment.editing').data('id');
      var entryId = _this.entryClicked;
      var $commentArea = $(this).parents('.simple-list-comment-input-holder').find('[data-comment-body]');
      var comment = $commentArea.val();

      $('.fl-individual-comment').removeClass('editing');
      $('.simple-list-comment-input-holder').removeClass('editing');
      $commentArea.val('').trigger('change');
      autosize.update($commentArea);

      if (comment !== '') {
        _this.saveComment(entryId, commentId, comment);
      }

      Fliplet.Analytics.trackEvent({
        category: 'list_dynamic_' + _this.data.layout,
        action: 'comment_save_edit'
      });
    })
    .on('click', '.simple-list-comment-input-holder .cancel', function() {
      $('.fl-individual-comment').removeClass('editing');
      $('.simple-list-comment-input-holder').removeClass('editing');

      var $messageArea = $('[data-comment-body]');
      $messageArea.val('').trigger('change');
      autosize.update($messageArea);
    })
    .on('click', '.final .fl-comment-value', function(e) {
      e.preventDefault();
      var _that = $(this);
      var commentId = $(this).parents('.fl-individual-comment').data('id');
      var $parentContainer = $(this).parents('.fl-individual-comment');
      var textToCopy = $(this).text().trim();

      if ($parentContainer.hasClass('current-user')) {
        Fliplet.UI.Actions({
          title: 'What do you want to do?',
          labels: [
            {
              label: 'Copy',
              action: {
                type: 'copyText',
                text: textToCopy
              }
            },
            {
              label: 'Edit',
              action: function (i) {
                var $messageArea = $('[data-comment-body]');
                _that.parents('.fl-individual-comment').addClass('editing');
                $('.simple-list-comment-input-holder').addClass('editing');

                $messageArea.val(textToCopy);
                autosize.update($messageArea);
                $messageArea.focus();
                $messageArea.trigger('change');

                Fliplet.Analytics.trackEvent({
                  category: 'list_dynamic_' + _this.data.layout,
                  action: 'comment_edit'
                });
              }
            },
            {
              label: 'Delete',
              action: function (i) {
                var options = {
                  title: 'Delete comment',
                  message: 'Are you sure you want to delete this comment?',
                  labels: ['Delete','Cancel'] // Native only (defaults to [OK,Cancel])
                };

                Fliplet.Navigate.confirm(options)
                  .then(function(result) {
                    Fliplet.Analytics.trackEvent({
                      category: 'list_dynamic_' + _this.data.layout,
                      action: 'comment_delete'
                    });

                    if (!result) {
                      return;
                    }

                    _this.deleteComment(commentId);
                  });
              }
            }
          ],
          cancel: 'Cancel'
        }).then(function(i){
          if (i === 0) {
            Fliplet.Analytics.trackEvent({
              category: 'list_dynamic_' + _this.data.layout,
              action: 'comment_copy'
            });
          }
        });
      } else {
        Fliplet.UI.Actions({
          title: 'What do you want to do?',
          labels: [
            {
              label: 'Copy',
              action: {
                type: 'copyText',
                text: textToCopy
              }
            }
          ],
          cancel: 'Cancel'
        }).then(function(i){
          if (i === 0) {
            Fliplet.Analytics.trackEvent({
              category: 'list_dynamic_' + _this.data.layout,
              action: 'comment_copy'
            });
          }
        });
      }

      Fliplet.Analytics.trackEvent({
        category: 'list_dynamic_' + _this.data.layout,
        action: 'comment_options'
      });
    })
    .on('click', '.dynamic-list-add-item', function() {
      var options = {
        title: 'Link not configured',
        message: 'Form not found. Please check the component\'s configuration.',
      };

      if (_this.data.addEntryLinkAction) {
        _this.data.addEntryLinkAction.query = '?mode=add';

        if (typeof _this.data.addEntryLinkAction.page !== 'undefined' && _this.data.addEntryLinkAction.page !== '') {
          Fliplet.Navigate.to(_this.data.addEntryLinkAction)
            .catch(function() {
              Fliplet.UI.Toast(options);
            });
        } else {
          Fliplet.UI.Toast(options);
        }
      }
    })
    .on('click', '.dynamic-list-edit-item', function() {
      var entryID = $(this).parents('.simple-list-detail-overlay-content').find('.simple-list-detail-wrapper').data('entry-id');
      var options = {
        title: 'Link not configured',
        message: 'Form not found. Please check the component\'s configuration.',
      };

      if (_this.data.editEntryLinkAction) {
        _this.data.editEntryLinkAction.query = '?dataSourceEntryId=' + entryID;

        if (typeof _this.data.editEntryLinkAction.page !== 'undefined' && _this.data.editEntryLinkAction.page !== '') {
          Fliplet.Navigate.to(_this.data.editEntryLinkAction)
            .catch(function() {
              Fliplet.UI.Toast(options);
            });
        } else {
          Fliplet.UI.Toast(options);
        }
      }
    })
    .on('click', '.dynamic-list-delete-item', function() {
      var _that = $(this);
      var entryID = $(this).parents('.simple-list-detail-overlay-content').find('.simple-list-detail-wrapper').data('entry-id');
      var options = {
        title: 'Are you sure you want to delete the list entry?',
        labels: [
          {
            label: 'Delete',
            action: function (i) {
              _that.text('Deleting...').addClass('disabled');

              // Run Hook
              Fliplet.Hooks.run('flListDataBeforeDeleteEntry', {
                entryId: entryID,
                config: _this.data,
                id: _this.data.id,
                uuid: _this.data.uuid,
                container: _this.$container
              })
                .then(function() {
                  if (_this.data.deleteData && typeof _this.data.deleteData === 'function') {
                    return _this.data.deleteData(entryID);
                  }

                  return _this.deleteEntry(entryID);
                })
                .then(function onRemove(entryId) {
                  _.remove(_this.listItems, function(entry) {
                    return entry.id === parseInt(entryId, 10);
                  });
                  _that.text('Delete').removeClass('disabled');
                  _this.closeDetails();
                  _this.prepareToRenderLoop(_this.listItems);
                  _this.renderLoopHTML();
                })
                .catch(function(error) {
                  Fliplet.UI.Toast({
                    message: 'Error deleting entry',
                    actions: [
                      {
                        label: 'Details',
                        action: function () {
                          Fliplet.UI.Toast({
                            html: error.message || error
                          });
                        }
                      }
                    ]
                  });
                });
            }
          }
        ],
        cancel: true
      }

      Fliplet.Hooks.run('flListDataBeforeDeleteConfirmation', {
        entryId: entryID,
        config: _this.data,
        id: _this.data.id,
        uuid: _this.data.uuid,
        container: _this.$container
      }).then(function() {
        Fliplet.UI.Actions(options);
      });
    });
}

DynamicList.prototype.deleteEntry = function(entryID) {
  var _this = this;

  return Fliplet.DataSources.connect(_this.data.dataSourceId).then(function (connection) {
    return connection.removeById(entryID, { ack: true });
  }).then(function () {
    return Promise.resolve(entryID);
  });
}

DynamicList.prototype.prepareData = function(records) {
  var _this = this;
  var filtered;

  // Prepare sorting
  if (_this.data.sortOptions.length) {
    var fields = [];
    var sortOrder = [];
    var sortColumns = [];

    _this.data.sortOptions.forEach(function(option) {
      fields.push({
        column: option.column,
        type: option.sortBy
      });

      if (option.orderBy === 'ascending') {
        sortOrder.push('asc');
      }
      if (option.orderBy === 'descending') {
        sortOrder.push('desc');
      }
    });

    var mappedRecords = _.clone(records);
    mappedRecords = mappedRecords.map(function(record) {
      fields.forEach(function(field) {
        record.data['modified_' + field.column] = record.data[field.column] || '';
        record.data['modified_' + field.column] = record.data['modified_' + field.column].toString().toUpperCase();

        if (field.type === "alphabetical") {
          record.data['modified_' + field.column] = record.data['modified_' + field.column].normalize('NFD').match(/[A-Za-z]/)
            ? record.data['modified_' + field.column].normalize('NFD')
            : '{' + record.data['modified_' + field.column];
        }

        if (field.type === "numerical") {
          record.data['modified_' + field.column] = record.data['modified_' + field.column].match(/[0-9]/)
            ? parseInt(record.data['modified_' + field.column], 10)
            : record.data['modified_' + field.column];
        }

        if (field.type === "date") {
          // If an incorrect date format is used, the entry will be pushed at the end
          record.data['modified_' + field.column] = _this.Utils.Date.moment(record.data['modified_' + field.column]).format('YYYY-MM-DD');
        }

        if (field.type === "time") {
          record.data['modified_' + field.column] = record.data['modified_' + field.column];
        }

      });

      return record;
    });

    sortColumns = fields.map(function (field) {
      return 'data[modified_' + field.column + ']';
    })

    // Sort data
    records = _.orderBy(mappedRecords, sortColumns, sortOrder);
  }

  // Prepare filtering
  if (_this.data.filterOptions.length) {
    var filters = [];

    _this.data.filterOptions.forEach(function(option) {
      var filter = {
        column: option.column,
        condition: option.logic,
        value: option.value
      }
      filters.push(filter);
    });

    // Filter data
    filtered = _this.Utils.Records.runFilters(records, filters);
    records = filtered;
  }

  var prefiltered;
  var prefilters = [];
  if (_this.queryPreFilter) {
    _this.pvPreFilterQuery.forEach(function(option) {
      var filter = {
        column: option.column,
        condition: option.logic,
        value: option.value
      }
      prefilters.push(filter);
    });

    // Filter data
    prefiltered = _this.Utils.Records.runFilters(records, prefilters);
    records = prefiltered;
  }

  // Add flag for likes
  records.forEach(function(obj, i) {
    // Add likes flag
    records[i].likesEnabled = _this.data.social && _this.data.social.likes;

    // Add bookmarks flag
    records[i].bookmarksEnabled = _this.data.social && _this.data.social.bookmark;

    // Add comments flag
    records[i].commentsEnabled = _this.data.social && _this.data.social.comments;
  });

  return records;
}

DynamicList.prototype.convertFiles = function(listItems, forComments) {
  var _this = this;
  var dataToGetFile = [];
  var summaryDataToGetFile = [];
  var detailDataToGetFile = [];
  var promises = [];

  // Test pattern for URLS
  var urlPattern = /^https?:\/\//i;
  // Test pattern for BASE64 images
  var base64Pattern = /^data:image\/[^;]+;base64,/i;
  // Test pattern for DATASOURCES images
  var datasourcesPattern = /^datasources\//i;

  listItems.forEach(function(entry, index) {
    var summaryData = {
      query: {},
      entry: entry,
      entryIndex: index,
      field: undefined
    };

    var detailData = {
      query: {},
      entry: entry,
      entryIndex: index,
      field: undefined
    };

    var userData = {
      query: {},
      entry: entry,
      entryIndex: index,
      field: {
        column: undefined
      }
    };

    if (!forComments) {
      _this.data['summary-fields'].forEach(function(obj) {
        if (!obj.imageField) {
          return;
        }

        if (obj.type === 'image' && obj.imageField !== 'url') {
          if (obj.imageField === 'app') {
            summaryData.query.appId = obj.appFolderId;
            summaryData.field = obj;
          }

          if (obj.imageField === 'organization') {
            summaryData.query.organizationId = obj.organizationFolderId;
            summaryData.field = obj;
          }

          if (obj.imageField === 'all-folders') {
            summaryData.query.folderId = obj.folder.selectFiles[0].id;
            summaryData.field = obj;
          }

          summaryDataToGetFile.push(summaryData);
        } else if (obj.type === 'image' && obj.imageField === 'url') {
          if (!urlPattern.test(entry.data[obj.column]) && !base64Pattern.test(entry.data[obj.column]) && !datasourcesPattern.test(entry.data[obj.column])) {
            listItems[index].data[obj.column] = '';
          }
        }
      });

      _this.data.detailViewOptions.forEach(function(obj) {
        if (!obj.imageField) {
          return;
        }

        if (obj.type === 'image' && obj.imageField !== 'url') {
          if (obj.imageField === 'app') {
            detailData.query.appId = obj.appFolderId;
            detailData.field = obj;
          }

          if (obj.imageField === 'organization') {
            detailData.query.organizationId = obj.organizationFolderId;
            detailData.field = obj;
          }

          if (obj.imageField === 'all-folders') {
            detailData.query.folderId = obj.folder.selectFiles[0].id;
            detailData.field = obj;
          }

          detailDataToGetFile.push(detailData);
        } else if (obj.type === 'image' && obj.imageField === 'url') {
          if (!urlPattern.test(entry.data[obj.column]) && !base64Pattern.test(entry.data[obj.column]) && !datasourcesPattern.test(entry.data[obj.column])) {
            listItems[index].data[obj.column] = '';
          }
        }
      });
    } else {
      if (_this.data.userPhotoColumn && _this.data.userFolderOption !== 'url') {
        if (_this.data.userFolderOption === 'app') {
          userData.query.appId = _this.data.userAppFolder;
          userData.field.column = _this.data.userPhotoColumn;
        }

        if (_this.data.userFolderOption === 'organization') {
          userData.query.organizationId = _this.data.userOrgFolder;
          userData.field.column = _this.data.userPhotoColumn;
        }

        if (_this.data.userFolderOption === 'all-folders') {
          userData.query.folderId = _this.data.userFolder.folder.selectFiles[0].id;
          userData.field.column = _this.data.userPhotoColumn;
        }

        dataToGetFile.push(userData);
      } else if (_this.data.userFolderOption === 'url' && _this.data.userPhotoColumn) {
        if (!urlPattern.test(entry.data[_this.data.userPhotoColumn]) && !base64Pattern.test(entry.data[_this.data.userPhotoColumn]) && !datasourcesPattern.test(entry.data[_this.data.userPhotoColumn])) {
          listItems[index].data[_this.data.userPhotoColumn] = '';
        }
      }
    }
  });

  if (!forComments) {
    if (summaryDataToGetFile.length) {
      summaryDataToGetFile.forEach(function(data) {
        promises.push(_this.connectToGetFiles(data));
      });
    }

    if (detailDataToGetFile.length) {
      detailDataToGetFile.forEach(function(data) {
        promises.push(_this.connectToGetFiles(data));
      });
    }
  } else {
    if (dataToGetFile.length) {
      dataToGetFile.forEach(function(data) {
        promises.push(_this.connectToGetFiles(data));
      });
    }
  }

  if (promises.length) {
    return Promise.all(promises);
  }

  return Promise.resolve(listItems);
}

DynamicList.prototype.connectToGetFiles = function(data) {
  var cacheKey = JSON.stringify(data.query);

  if (!this.cachedFiles[cacheKey]) {
    this.cachedFiles[cacheKey] = Fliplet.Media.Folders.get(data.query)
      .then(function (response) {
        response.files.forEach(function (file) {
          if (file.isEncrypted) {
            file.url = Fliplet.Media.authenticate(file.url);
          }
        });

        return response;
      })
      .catch(function () {
        return Promise.resolve({ files: [], folders: [] });
      });
  }

  return this.cachedFiles[cacheKey]
    .then(function(response) {
      var allFiles = response.files;

      // Test pattern for URLS
      var urlPattern = /^https?:\/\//i;
      // Test pattern for BASE64 images
      var base64Pattern = /^data:image\/[^;]+;base64,/i;
      // Test pattern for DATASOURCES images
      var datasourcesPattern = /^datasources\//i;
      // Test pattern for Numbers/IDs
      var numberPattern = /^\d+$/i;

      if (!data.field) {
        return data.entry;
      }

      allFiles.forEach(function(file) {
        if (!_.compact(data.entry.data[data.field.column]).length) {
          return;
        }

        if (data.entry.data[data.field.column] && file.name.indexOf(data.entry.data[data.field.column]) !== -1) {
          data.entry.data[data.field.column] = file.url;
          // Save new temporary key to mark the URL as edited - Required (No need for a column with the same name)
          data.entry.data['imageUrlEdited'] = true;
        } else if (urlPattern.test(data.entry.data[data.field.column]) || base64Pattern.test(data.entry.data[data.field.column]) || datasourcesPattern.test(data.entry.data[data.field.column])) {
          // Save new temporary key to mark the URL as edited - Required (No need for a column with the same name)
          data.entry.data['imageUrlEdited'] = true;
        } else if (numberPattern.test(data.entry.data[data.field.column])) {
          var imageId = parseInt(data.entry.data[data.field.column], 10);
          if (imageId === file.id) {
            data.entry.data[data.field.column] = file.url;
            // Save new temporary key to mark the URL as edited - Required (No need for a column with the same name)
            data.entry.data['imageUrlEdited'] = true;
          }
        }
      });

      if (!data.entry.data['imageUrlEdited']) {
        data.entry.data[data.field.column] = '';
      }

      return data.entry;
    });
}

DynamicList.prototype.initialize = function() {
  var _this = this;

  // Render list with default data
  if (_this.data.defaultData) {
    // Render Base HTML template
    _this.renderBaseHTML();
    _this.listItems = _this.prepareData(_this.data.defaultEntries);
    _this.dataSourceColumns = _this.data.defaultColumns;

    return _this.convertFiles(_this.listItems)
      .then(function(response) {
        _this.listItems = _.uniqBy(response, function (item) {
          return item.id;
        });

        // Render Loop HTML
        _this.prepareToRenderLoop(_this.listItems);
        _this.renderLoopHTML(function(from, to){
          _this.onPartialRender(from, to);
        }).then(function(){
          _this.addFilters(_this.modifiedListItems);
          _this.attachObservers();
          _this.checkBookmarked();
          _this.initializeMixer();
        });
      });
  }

  var shouldInitFromQuery = _this.parseQueryVars();
  // query will always have higher priority than storage
  // if we find relevant terms in the query, delete the storage so the filters do not mix and produce side-effects
  if(shouldInitFromQuery){
    Fliplet.App.Storage.remove('flDynamicListQuery:' + _this.data.layout);
  };

  // Check if there is a query or PV for search/filter queries
  (shouldInitFromQuery ? Promise.resolve() : _this.parsePVQueryVars())
    .then(function() {
      // Render Base HTML template
      _this.renderBaseHTML();

      return _this.connectToDataSource();
    })
    .then(function (records) {
      return Fliplet.Hooks.run('flListDataAfterGetData', {
        config: _this.data,
        id: _this.data.id,
        uuid: _this.data.uuid,
        container: _this.$container,
        records: records
      }).then(function () {
        if (records && !Array.isArray(records)) {
          records = [records];
        }
        _this.listItems = _this.prepareData(records);
      });
    })
    .then(function() {
      if (!_this.data.detailViewAutoUpdate) {
        return Promise.resolve();
      }

      return _this.Utils.Records.getFields(_this.listItems, _this.data.dataSourceId).then(function (columns) {
        _this.dataSourceColumns = columns;
      });
    })
    .then(function() {
      return _this.convertFiles(_this.listItems);
    })
    .then(function(response) {
      _this.listItems = _.uniqBy(response, function (item) {
        return item.id;
      });

      // Render Loop HTML
      _this.prepareToRenderLoop(_this.listItems);
      _this.checkIsToOpen();
      _this.renderLoopHTML(function(from, to){
        _this.onPartialRender(from, to);
      }).then(function(){
        _this.addFilters(_this.modifiedListItems);
        _this.prepareToSearch();
        _this.prepareToFilter();
        _this.attachObservers();
        _this.checkBookmarked();
        _this.initializeMixer();
      });
    })
}

DynamicList.prototype.checkIsToOpen = function(options) {
  // List of entries saved in: _this.modifiedListItems

  options = options || {};

  var _this = this;
  var entry;

  if (!_this.queryOpen) {
    return;
  }

  if (_.hasIn(_this.pvOpenQuery, 'id')) {
    entry = _.find(_this.modifiedListItems, function(row) {
      return row.id === _this.pvOpenQuery.id;
    });
  }

  if (_.hasIn(_this.pvOpenQuery, 'value') && _.hasIn(_this.pvOpenQuery, 'column')) {
    entry = _.find(_this.modifiedListItems, function(row) {
      return row.originalData[_this.pvOpenQuery.column] === _this.pvOpenQuery.value;
    });
  }

  if (!entry) {
    // Entry not found
    if (options.silent) {
      return;
    }

    Fliplet.UI.Toast('Entry not found');
    return;
  }

  _this.showDetails(entry.id);
}

DynamicList.prototype.prepareToSearch = function() {
  var _this = this;

  if ( !_.hasIn(_this.pvSearchQuery, 'value') ) {
    return;
  }

  if (_.hasIn(_this.pvSearchQuery, 'column')) {
    _this.overrideSearchData(_this.pvSearchQuery.value);
    return;
  }

  _this.$container.find('.simple-list-container').addClass('searching');
  _this.isSearching = true;
  _this.searchData(_this.pvSearchQuery.value);
}

DynamicList.prototype.prepareToFilter = function() {
  var _this = this;

  if ( !_this.pvFilterQuery || !_.hasIn(_this.pvFilterQuery, 'value') ) {
    return;
  }

  if (Array.isArray(_this.pvFilterQuery.value)) {
    _this.pvFilterQuery.value.forEach(function(value) {
      value = value.toLowerCase().replace(/[!@#\$%\^\&*\)\(\ ]/g,"-");
      $('.hidden-filter-controls-filter[data-toggle="' + value + '"]').addClass('mixitup-control-active');
    });
  } else {
    _this.pvFilterQuery.value = _this.pvFilterQuery.value.toLowerCase().replace(/[!@#\$%\^\&*\)\(\ ]/g,"-");
    $('.hidden-filter-controls-filter[data-toggle="' + _this.pvFilterQuery.value + '"]').addClass('mixitup-control-active');
  }

  _this.filterList();

  if (typeof _this.pvFilterQuery.hideControls !== 'undefined' && !_this.pvFilterQuery.hideControls) {
    _this.$container.find('.hidden-filter-controls').addClass('active');
    _this.$container.find('.list-search-cancel').addClass('active');

    if (!_this.data.filtersInOverlay) {
      _this.$container.find('.list-search-icon .fa-sliders').addClass('active');
    }

    _this.calculateFiltersHeight(_this.$container.find('.simple-list-container'));
  }
}

DynamicList.prototype.navigateBackEvent = function() {
  var _this = this;
  var result;

  if (!_this.pvGoBack && !_this.pvGoBack.hijackBack) {
    return;
  }

  $('[data-fl-navigate-back]').off();

  if (_this.pvGoBack && _this.pvGoBack.action) {
    try {
      _this.pvGoBack.action = eval(_this.pvGoBack.action);
    } catch (error) {
      console.error('Your custom function for the back button contains a syntax error: ' + error);
    }
  }

  $('[data-fl-navigate-back]').on('click', function (event) {
    try {
      result = (typeof _this.pvGoBack.action === 'function') && _this.pvGoBack.action()
    } catch (error) {
      console.error('Your custom function for the back button thrown an error: ' + error);
    }

    if (!(result instanceof Promise)) {
      result = Promise.resolve();
    }


    return result.then(function () {
      return Fliplet.Navigate.back();
    }).catch(function (error) {
      console.error(error);
    });
  });
}

DynamicList.prototype.parseQueryVars = Fliplet.Registry.get('dynamicListQueryParser');

DynamicList.prototype.parsePVQueryVars = function() {
  var _this = this;
  var pvValue;

  return Fliplet.App.Storage.get('flDynamicListQuery:' + _this.data.layout)
    .then(function(value) {
      pvValue = value;

      if (typeof value === 'undefined') {
        Fliplet.App.Storage.remove('flDynamicListQuery:' + _this.data.layout);
        return;
      }

      _this.pvPreviousScreen = value.previousScreen;
      _this.pvGoBack = value.goBack;

      if (_this.pvGoBack && _this.pvGoBack.hijackBack) {
        _this.navigateBackEvent();
      }

      if (_.hasIn(value, 'prefilter')) {
        _this.queryPreFilter = true;
        _this.pvPreFilterQuery = value.prefilter;
      }

      if (_.hasIn(value, 'open')) {
        _this.queryOpen = true;
        _this.pvOpenQuery = value.open;
      }

      if (_.hasIn(value, 'search')) {
        _this.querySearch = true;
        _this.pvSearchQuery = value.search;
        _this.data.searchEnabled = true;
      }

      if (_.hasIn(value, 'filter')) {
        _this.queryFilter = true;
        _this.pvFilterQuery = value.filter;
        _this.data.filtersEnabled = true;
      }

      return;
    })
    .then(function() {
      if (pvValue && !pvValue.persist) {
        Fliplet.App.Storage.remove('flDynamicListQuery:' + _this.data.layout);
      }

      return;
    });
}

DynamicList.prototype.connectToDataSource = function() {
  var _this = this;
  var cache = { offline: true };

  function getData (options) {
    options = options || cache;
    return Fliplet.DataSources.connect(_this.data.dataSourceId, options)
      .then(function (connection) {
        // If you want to do specific queries to return your rows
        // See the documentation here: https://developers.fliplet.com/API/fliplet-datasources.html
        return connection.find(_this.queryOptions);
      });
  }

  return Fliplet.Hooks.run('flListDataBeforeGetData', {
    config: _this.data,
    id: _this.data.id,
    uuid: _this.data.uuid,
    container: _this.$container
  }).then(function() {
    if (_this.data.getData) {
      getData = _this.data.getData;

      if (_this.data.hasOwnProperty('cache')) {
        cache.offline = _this.data.cache;
      }
    }

    return getData(cache);
  }).catch(function (error) {
    Fliplet.UI.Toast({
      message: 'Error loading data',
      actions: [
        {
          label: 'Details',
          action: function () {
            Fliplet.UI.Toast({
              html: error.message || error
            });
          }
        }
      ]
    });
  });
}

DynamicList.prototype.renderBaseHTML = function() {
  // Function that renders the List container
  var _this = this;
  var baseHTML = '';
  var data = _this.getAddPermission(_this.data);

  // go to previous screen on close detail view - TRUE/FALSE
  data.previousScreen = _this.pvPreviousScreen;

  // go back to previous screen on click - TRUE/FALSE
  data.goBackButton = _this.pvGoBack && _this.pvGoBack.enableButton;

  if (typeof _this.data.layout !== 'undefined') {
    baseHTML = Fliplet.Widget.Templates[_this.simpleListLayoutMapping[_this.data.layout]['base']];
  }

  var template = _this.data.advancedSettings && _this.data.advancedSettings.baseHTML
  ? Handlebars.compile(_this.data.advancedSettings.baseHTML)
  : Handlebars.compile(baseHTML());

  $('[data-dynamic-lists-id="' + _this.data.id + '"]').html(template(data));
}

DynamicList.prototype.prepareToRenderLoop = function(records) {
  var _this = this;

  var modifiedData = _this.convertCategories(records);
  var loopData = [];

  // Uses sumamry view settings set by users
  modifiedData.forEach(function(entry) {
    var newObject = {
      id: entry.id,
      flClasses: entry.data['flClasses'],
      flFilters: entry.data['flFilters'],
      likesEnabled: entry.likesEnabled,
      bookmarksEnabled: entry.bookmarksEnabled,
      commentsEnabled: entry.commentsEnabled,
      originalData: entry.data
    };
    _this.data['summary-fields'].some(function(obj) {
      var content = '';
      if (obj.column === 'custom') {
<<<<<<< HEAD
        content = new Handlebars.SafeString(Handlebars.compile(obj.customField)(entry.data));
=======
        content = Handlebars.compile(obj.customField)(entry.data)
      } else if (_this.data.filterFields.indexOf(obj.column) > -1) {
        content = _this.splitByCommas(entry.data[obj.column]).join(', ');
>>>>>>> 05b4debc
      } else {
        content = entry.data[obj.column];
      }
      newObject[obj.location] = content;
    });
    loopData.push(newObject);
  });

  _this.modifiedListItems = loopData;
}

DynamicList.prototype.renderLoopHTML = function(iterateeCb) {
  // Function that renders the List template
  var _this = this;


  var template = _this.data.advancedSettings && _this.data.advancedSettings.loopHTML
    ? Handlebars.compile(_this.data.advancedSettings.loopHTML)
    : Handlebars.compile(Fliplet.Widget.Templates[_this.simpleListLayoutMapping[_this.data.layout]['loop']]());

  var limitedList = undefined;
  if (_this.data.enabledLimitEntries && _this.data.limitEntries >= 0 && !_this.isSearching && !_this.isFiltering) {
    limitedList = _this.modifiedListItems.slice(0, _this.data.limitEntries);
  }

  // Hides the entry limit warning if the number of entries to show is less than the limit value
  if (_this.data.enabledLimitEntries && (_this.data.limitEntries > _this.modifiedListItems.length)) {
    _this.$container.find('.limit-entries-text').addClass('hidden');
  }

  _this.$container.find('#simple-list-wrapper-' + _this.data.id).empty();

  var renderLoopIndex = 0;
  var data = (limitedList || _this.modifiedListItems);
  return new Promise(function(resolve){
    function render() {
      // get the next batch of items to render
      let nextBatch = data.slice(
        renderLoopIndex * _this.INCREMENTAL_RENDERING_BATCH_SIZE,
        renderLoopIndex * _this.INCREMENTAL_RENDERING_BATCH_SIZE + _this.INCREMENTAL_RENDERING_BATCH_SIZE
      );
      if (nextBatch.length) {
        _this.$container.find('#simple-list-wrapper-' + _this.data.id).append(template(nextBatch));
        if(iterateeCb && typeof iterateeCb === 'function'){
          if(renderLoopIndex === 0){
            _this.$container.find('.simple-list-container').removeClass('loading').addClass('ready');
          }
          iterateeCb(renderLoopIndex * _this.INCREMENTAL_RENDERING_BATCH_SIZE, renderLoopIndex * _this.INCREMENTAL_RENDERING_BATCH_SIZE + _this.INCREMENTAL_RENDERING_BATCH_SIZE);
        }
        renderLoopIndex++;
        // if the browser is ready, render
        requestAnimationFrame(render);
      }
      else{
        _this.$container.find('.simple-list-container').removeClass('loading').addClass('ready');
        resolve();
      }
    }
    // start the initial render
    requestAnimationFrame(render);
  })
}

DynamicList.prototype.getAddPermission = function(data) {
  var _this = this;

  if (typeof data.addEntry !== 'undefined' && typeof data.addPermissions !== 'undefined') {
    if (_this.myUserData && (_this.data.addPermissions === 'admins' || _this.data.addPermissions === 'users-admins')) {
      if (_this.myUserData[_this.data.userAdminColumn] !== null && typeof _this.myUserData[_this.data.userAdminColumn] !== 'undefined' && _this.myUserData[_this.data.userAdminColumn] !== '') {
        data.showAddEntry = data.addEntry;
      }
    } else if (_this.data.addPermissions === 'everyone') {
      data.showAddEntry = data.addEntry;
    }
  }

  return data;
}

DynamicList.prototype.getPermissions = function(entries) {
  var _this = this;

  // Adds flag for Edit and Delete buttons
  entries.forEach(function(obj, index) {
    if (typeof _this.data.editEntry !== 'undefined' && typeof _this.data.editPermissions !== 'undefined') {
      if (_this.myUserData && (_this.data.editPermissions === 'admins' || _this.data.editPermissions === 'users-admins')) {
        if (_this.myUserData[_this.data.userAdminColumn] !== null && typeof _this.myUserData[_this.data.userAdminColumn] !== 'undefined' && _this.myUserData[_this.data.userAdminColumn] !== '') {
          entries[index].editEntry = _this.data.editEntry;
        }
      } else if (_this.myUserData && (_this.data.editPermissions === 'user' || _this.data.editPermissions === 'users-admins')) {
        if (_this.myUserData[_this.data.userEmailColumn] === obj.data[_this.data.userListEmailColumn]) {
          entries[index].editEntry = _this.data.editEntry;
        }
      } else if (_this.data.addPermissions === 'everyone') {
        entries[index].editEntry = _this.data.editEntry;
      }
    }
    if (typeof _this.data.deleteEntry !== 'undefined' && typeof _this.data.deletePermissions !== 'undefined') {
      if (_this.myUserData && (_this.data.deletePermissions === 'admins' || _this.data.deletePermissions === 'users-admins')) {
        if (_this.myUserData[_this.data.userAdminColumn] !== null && typeof _this.myUserData[_this.data.userAdminColumn] !== 'undefined' && _this.myUserData[_this.data.userAdminColumn] !== '') {
          entries[index].deleteEntry = _this.data.deleteEntry;
        }
      } else if (_this.myUserData && (_this.data.deletePermissions === 'user' || _this.data.deletePermissions === 'users-admins')) {
        if (_this.myUserData[_this.data.userEmailColumn] === obj.data[_this.data.userListEmailColumn]) {
          entries[index].deleteEntry = _this.data.deleteEntry;
        }
      } else if (_this.data.deletePermissions === 'everyone') {
        entries[index].deleteEntry = _this.data.deleteEntry;
      }
    }
  });

  return entries;
}

DynamicList.prototype.addFilters = function(data) {
  // Function that renders the filters
  var _this = this;
  var filters = [];
  var filtersData = {
    'filtersInOverlay': _this.data.filtersInOverlay
  };

  data.forEach(function(row) {
    row['flFilters'].forEach(function(filter) {
      filters.push(filter);
    });
  });

  var uniqueCategories = _.uniqBy(filters, function(obj) {
    return obj.data.name;
  });

  var allFilters = [];
  _this.data.filterFields.forEach(function(filter) {
    var arrangedFilters = {
      id: _this.data.id,
      name: filter,
      data: []
    };
    uniqueCategories.forEach(function(item) {
      if (item.type === filter) {
        arrangedFilters.data.push(item.data);
      }
    });

    arrangedFilters.data = _.orderBy(arrangedFilters.data, function(item) {
      return item.name;
    }, ['asc']);

    allFilters.push(arrangedFilters);
  });

  filtersData.filters = allFilters

  filtersTemplate = Fliplet.Widget.Templates[_this.simpleListLayoutMapping[_this.data.layout]['filter']];
  var template = _this.data.advancedSettings && _this.data.advancedSettings.filterHTML
  ? Handlebars.compile(_this.data.advancedSettings.filterHTML)
  : Handlebars.compile(filtersTemplate());

  _this.$container.find('.filter-holder').html(template(filtersData));
}

DynamicList.prototype.filterList = function() {
  var _this = this;
  _this.filterClasses = [];

  var listData = _this.searchedListItems ? _this.searchedListItems : _this.listItems;

  if (_this.data.social && _this.data.social.bookmark && _this.mixer) {
    _this.mixer.destroy();
  }

  _this.$container.find('.hidden-search-controls').removeClass('no-results');

  if (!$('.hidden-filter-controls-filter.mixitup-control-active').length) {
    _this.$container.find('.simple-list-container').removeClass('filtering');
    _this.isFiltering = false;
    _this.prepareToRenderLoop(listData);
    _this.renderLoopHTML(function(from, to){
      _this.onPartialRender(from, to);
    });
    return;
  }

  $('.hidden-filter-controls-filter.mixitup-control-active').each(function(index, element) {
    _this.filterClasses.push($(element).data('toggle'));
  });

  var filteredData = _.filter(listData, function(row) {
    var filters = [];
    row.data['flFilters'].forEach(function(obj) {
      filters.push(obj.data.class);
    });

    var matched = [];
    _this.filterClasses.forEach(function(filter) {
      matched.push(filters.indexOf(filter.toString()) >= 0);
    });

    // If "_.includes" returns TRUE
    // we actually want to return FALSE to _.filter
    return !_.includes(matched, false);
  });

  if (!filteredData.length) {
    _this.$container.find('.hidden-search-controls').addClass('no-results');
  }

  _this.$container.find('.simple-list-container').addClass('filtering');
  _this.isFiltering = true;
  _this.prepareToRenderLoop(filteredData);
  _this.renderLoopHTML(function(from, to){
    _this.onPartialRender(from, to);
  });
}

DynamicList.prototype.splitByCommas = function(str) {
  if (str === undefined || str === null) {
    return [];
  }

  if (Array.isArray(str)) {
    return str;
  }

  if (typeof str !== 'string') {
    return [str];
  }

  // Split a string by commas but ignore commas within double-quotes using Javascript
  // https://stackoverflow.com/questions/11456850/split-a-string-by-commas-but-ignore-commas-within-double-quotes-using-javascript
  var regexp = /(".*?"|[^",]+)(?=\s*,|\s*$)/g;
  var arr = [];
  var res;
  while ((res = regexp.exec(str)) !== null) {
    arr.push(res[0].replace(/(?:^")|(?:"$)/g, '').trim());
  }
  return arr;
}

DynamicList.prototype.convertCategories = function(data) {
  // Function that get and converts the categories for the filters to work
  var _this = this;

  data.forEach(function(element) {
    element.data['flClasses'] = '';
    element.data['flFilters'] = [];
    var lowerCaseTags = [];
    _this.data.filterFields.forEach(function(filter) {
      var arrayOfTags = [];
      if (element.data[filter] !== null && typeof element.data[filter] !== 'undefined' && element.data[filter] !== '') {
        var arrayOfTags = _this.splitByCommas(element.data[filter]).map(function(item) {
          if (typeof item !== 'string') {
            return item;
          }

          return item.trim();
        });
      }
      arrayOfTags.forEach(function(item, index) {
        if (!item || typeof item !== 'string') {
          return;
        }

        var classConverted = item.toLowerCase().replace(/[!@#\$%\^\&*\)\(\ ]/g,"-");
        if (classConverted === '') {
          return;
        }
        var newObj = {
          type: filter,
          data: {
            name: item,
            class: classConverted
          }
        }
        lowerCaseTags.push(classConverted);
        element.data['flFilters'].push(newObj);
      });

    });
    element.data['flClasses'] = lowerCaseTags.join(' ');
  });
  return data;
}

DynamicList.prototype.onPartialRender = function(from, to) {
  // Function called when it's ready to show the list and remove the Loading
  var _this = this;

  if (_this.data.social && _this.data.social.likes) {
    _this.$container.find('.simple-list-item').slice(from, to).each(function(index, element) {
      var cardId = $(element).data('entry-id');
      var likeIndentifier = cardId + '-like';
      var title = $(element).find('.list-item-body .list-item-title').text();
      _this.setupLikeButton(cardId, likeIndentifier, title);
    });
  }

  if (_this.data.social && _this.data.social.bookmark) {
    _this.$container.find('.simple-list-item').slice(from, to).each(function(index, element) {
      var cardId = $(element).data('entry-id');
      var likeIndentifier = cardId + '-bookmark';
      var title = $(element).find('.list-item-body .list-item-title').text();
      _this.setupBookmarkButton(cardId, likeIndentifier, title);
    });
  }

  if (_this.data.social && (_this.data.social.bookmark || _this.data.social.likes)) {
    _this.likesObservers();
  }

  if (_this.data.social && _this.data.social.comments) {
    _this.$container.find('.simple-list-item').slice(from, to).each(function(index, element) {
      _this.getCommentsCount(element);
    });

    // Get users info
    _this.connectToUsersDataSource()
      .then(function(users) {
        return _this.convertFiles(users, true);
      })
      .then(function(users) {
        _this.allUsers = users;

        // Update my user data
        if (_this.myUserData) {
          var myUser = _.find(_this.allUsers, function(user) {
            return _this.myUserData[_this.data.userEmailColumn] === user.data[_this.data.userEmailColumn];
          });

          if (myUser) {
            _this.myUserData = $.extend(true, _this.myUserData, myUser.data);
          }
        }

        var usersInfoToMention = [];
        _this.allUsers.forEach(function(user) {
          var userName = '';
          var userNickname = '';
          var counter = 1;

          if (_this.data.userNameFields && _this.data.userNameFields.length > 1) {
            _this.data.userNameFields.forEach(function(name, i) {
              userName += user.data[name] + ' ';
              userNickname += counter === 1
                ? (user.data[name] || '').toLowerCase().charAt(0) + ' '
                : (user.data[name] || '').toLowerCase().replace(/\s/g, '') + ' ';
            });
            userName = userName.trim();
            userNickname = userNickname.trim();

            counter++;
          } else {
            userName = user.data[_this.data.userNameFields[0]] || '';
            userNickname = (user.data[_this.data.userNameFields[0]] || '').toLowerCase().replace(/\s/g, '')
          }

          var userInfo = {
            id: user.id,
            username: userNickname,
            name: userName,
            image: user.data[_this.data.userPhotoColumn] || ''
          }
          usersInfoToMention.push(userInfo);
        });
        _this.usersToMention = usersInfoToMention;
      });
  }
}

// Function to add class to card marking it as bookmarked - for filtering
DynamicList.prototype.checkBookmarked = function() {
  var _this = this;

  // Wait for bookmark to appear on the page
  var checkTimer = 0;
  var checkInterval = setInterval(function() {
    // Check for 10 seconds
    if (checkTimer > 10) {
      clearInterval(checkInterval);
      return;
    }
    _this.$container.find('.btn-bookmarked').each(function(idx, element) {
      $(element).parents('.simple-list-item').addClass('bookmarked');
    });
    checkTimer++;
  }, 1000);
}

DynamicList.prototype.calculateFiltersHeight = function(element) {
  var totalHeight = element.find('.hidden-filter-controls-content').height();

  element.find('.hidden-filter-controls').animate({
    height: totalHeight,
  }, 200);
}

DynamicList.prototype.calculateSearchHeight = function(element, isClearSearch) {
  var totalHeight = element.find('.hidden-search-controls-content').height();

  if (isClearSearch) {
    totalHeight = 0;
  }

  element.find('.hidden-search-controls').animate({
    height: totalHeight,
  }, 200);
}

DynamicList.prototype.overrideSearchData = function(value) {
  var _this = this;
  var $inputField = _this.$container.find('.search-holder input');
  var copyOfValue = value;
  value = value.toLowerCase();

  $inputField.val('');
  $inputField.blur();
  _this.$container.find('.hidden-search-controls').addClass('is-searching').removeClass('no-results');
  _this.$container.find('.hidden-search-controls').addClass('active');
  // Removes cards
  _this.$container.find('#simple-list-wrapper-' + _this.data.id).html('');
  // Adds search query to HTML
  _this.$container.find('.current-query').html(value);

  // Search
  var searchedData = [];
  var filteredData;
  var fields = _this.pvSearchQuery.column; // Can be Array or String

  if (Array.isArray(_this.pvSearchQuery.column)) {
    fields.forEach(function(field) {
      filteredData = _.filter(_this.listItems, function(obj) {
        var cellData = obj.data[field];
        return _this.Utils.Record.contains(cellData, value);
      });

      if (filteredData.length) {
        filteredData.forEach(function(item) {
          searchedData.push(item);
        });
      }
    });
  } else {
    searchedData = _.filter(_this.listItems, function(obj) {
      return _this.Utils.Record.contains(obj.data[field], value);
    });

    if (!searchedData || !searchedData.length) {
      searchedData = [];
    }
  }


  _this.$container.find('.hidden-search-controls').removeClass('is-searching no-results').addClass('search-results');
  _this.$container.find('.simple-list-container').removeClass('searching');
  if (!_this.data.filtersInOverlay) {
    _this.calculateSearchHeight(_this.$container.find('.simple-list-container'));
  }

  if (!searchedData.length) {
    _this.$container.find('.hidden-search-controls').addClass('no-results');
  }

  if (_this.data.social && _this.data.social.bookmark && _this.mixer) {
    _this.mixer.destroy();
  }

  if (_this.data.enabledLimitEntries) {
    $('.limit-entries-text').addClass('hidden');
  }

  // Remove duplicates
  searchedData = _.uniq(searchedData);
  _this.searchedListItems = searchedData;

  if (_this.pvSearchQuery && _this.pvSearchQuery.openSingleEntry && _this.searchedListItems.length === 1) {
    _this.showDetails(_this.searchedListItems[0].id)
  }

  _this.prepareToRenderLoop(searchedData);
  _this.renderLoopHTML(function(from, to){
    _this.onPartialRender(from, to);
  }).then(function(){
    _this.addFilters(_this.modifiedListItems);
    _this.checkBookmarked();
    _this.initializeMixer();
  });
}

DynamicList.prototype.searchData = function(value) {
  // Function called when user executes a search
  var _this = this;
  var $inputField = _this.$container.find('.search-holder input');
  var copyOfValue = value;
  value = value.toLowerCase();

  $inputField.val('');
  $inputField.blur();

  _this.$container.find('.hidden-search-controls').addClass('is-searching').removeClass('no-results');
  _this.$container.find('.hidden-search-controls').addClass('active');

  // Removes cards
  _this.$container.find('#simple-list-wrapper-' + _this.data.id).html('');
  // Adds search query to HTML
  _this.$container.find('.current-query').html(value);

  // Search
  if (!_this.data.searchEnabled || !_this.data.searchFields.length) {
    return;
  }

  var executeSeach;

  if (typeof _this.data.searchData === 'function') {
    executeSearch = _this.data.searchData({
      config: _this.data,
      query: value
    });

    if (!(executeSearch instanceof Promise)) {
      executeSearch = Promise.resolve(executeSearch);
    }
  } else {
    executeSearch = new Promise(function (resolve, reject) {
      var searchedData = [];
      var filteredData;

      _this.data.searchFields.forEach(function(field) {
        filteredData = _.filter(_this.listItems, function(obj) {
          return _this.Utils.Record.contains(obj.data[field], value);
        });

        if (filteredData.length) {
          filteredData.forEach(function(item) {
            searchedData.push(item);
          });
        }
      });

      resolve(searchedData);
    });
  }

  executeSearch.then(function (searchedData) {
    _this.$container.find('.hidden-search-controls').removeClass('is-searching no-results').addClass('search-results');
    _this.$container.find('.simple-list-container').removeClass('searching');
    if (!_this.data.filtersInOverlay) {
      _this.calculateSearchHeight(_this.$container.find('.simple-list-container'));
    }

    if (!searchedData.length) {
      _this.$container.find('.hidden-search-controls').addClass('no-results');
    }

    if (_this.data.social && _this.data.social.bookmark && _this.mixer) {
      _this.mixer.destroy();
    }

    if (_this.data.enabledLimitEntries) {
      $('.limit-entries-text').addClass('hidden');
    }

    // Remove duplicates
    searchedData = _.uniq(searchedData);
    _this.searchedListItems = searchedData;

    if (_this.querySearch && _this.pvSearchQuery && _this.pvSearchQuery.openSingleEntry && _this.searchedListItems.length === 1) {
      _this.showDetails(_this.searchedListItems[0].id)
    }

    _this.prepareToRenderLoop(searchedData);
    _this.renderLoopHTML(function(from, to){
      _this.onPartialRender(from, to);
    }).then(function(){
      _this.addFilters(_this.modifiedListItems);
    });
  });
}

DynamicList.prototype.clearSearch = function() {
  // Function called when user clears the search field
  var _this = this;

  // Removes value from search box
  _this.$container.find('.search-holder').find('input').val('').blur().removeClass('not-empty');
  // Resets all classes related to search
  _this.$container.find('.hidden-search-controls').removeClass('is-searching no-results search-results searching');

  if (_this.$container.find('.hidden-search-controls').hasClass('active')) {
    _this.calculateSearchHeight(_this.$container.find('.simple-list-container'), true);
  } else {
    _this.$container.find('.hidden-search-controls').animate({ height: 0 }, 200);
  }

  if (_this.data.social && _this.data.social.bookmark && _this.mixer) {
    _this.mixer.destroy();
  }

  if (_this.data.enabledLimitEntries) {
    $('.limit-entries-text').removeClass('hidden');
  }

  // Resets list
  _this.searchedListItems = undefined;
  _this.prepareToRenderLoop(_this.listItems);
  _this.renderLoopHTML(function(from, to){
    _this.onPartialRender(from, to);
  }).then(function(){
    _this.addFilters(_this.modifiedListItems);
    _this.checkBookmarked();
    _this.initializeMixer();
  });
}

DynamicList.prototype.initializeMixer = function() {
  // Function that initializes MixItUP
  // Plugin used for filtering
  var _this = this;

  _this.mixer = mixitup('#simple-list-wrapper-' + _this.data.id, {
    selectors: {
      control: '[data-mixitup-control="' + _this.data.id + '"]',
      target: '.simple-list-item'
    },
    load: {
      filter: 'all'
    },
    layout: {
      allowNestedTargets: false
    },
    animation: {
      enable: false
    },
    callbacks: {
      onMixStart: function(state, originalEvent) {
        Fliplet.Analytics.trackEvent({
          category: 'list_dynamic_' + _this.data.layout,
          action: 'filter',
          label: 'bookmarks'
        });
      },
      onMixEnd: function(state, originalEvent) {
        if (!state.totalShow) {
          if (_this.data.enabledLimitEntries) {
            $('.limit-entries-text').addClass('hidden');
          }

          $('.no-bookmarks-holder').addClass('show');
          return;
        }

        if (state.totalShow && state.totalShow === state.totalTargets) {
          if (_this.data.enabledLimitEntries) {
            $('.limit-entries-text').removeClass('hidden');
          }

          $('.no-bookmarks-holder').removeClass('show');
        } else if (state.totalShow && state.totalShow !== state.totalTargets) {
          if (_this.data.enabledLimitEntries) {
            $('.limit-entries-text').addClass('hidden');
          }

          $('.no-bookmarks-holder').removeClass('show');
        }
      }
    }
  });
}

DynamicList.prototype.setupLikeButton = function(id, identifier, title) {
  var _this = this;

  // Sets up the like feature
  _this.likeButtons.push({
    btn: LikeButton({
      target: '.simple-list-like-holder-' + id,
      dataSourceId: _this.data.likesDataSourceId,
      content: {
        entryId: identifier
      },
      name: Fliplet.Env.get('pageTitle') + '/' + title,
      likeLabel: '<span class="count">{{#if count}}{{count}}{{/if}}</span><i class="fa fa-heart-o fa-lg"></i>',
      likedLabel: '<span class="count">{{#if count}}{{count}}{{/if}}</span><i class="fa fa-heart fa-lg animated bounceIn"></i>',
      likeWrapper: '<div class="simple-list-like-wrapper btn-like"></div>',
      likedWrapper: '<div class="simple-list-like-wrapper btn-liked"></div>',
      addType: 'html'
    }),
    id: id
  });
}

DynamicList.prototype.setupBookmarkButton = function(id, identifier, title) {
  var _this = this;

  // Sets up the like feature
  _this.bookmarkButtons.push({
    btn: LikeButton({
      target: '.simple-list-bookmark-holder-' + id,
      dataSourceId: _this.data.bookmarkDataSourceId,
      content: {
        entryId: identifier
      },
      name: Fliplet.Env.get('pageTitle') + '/' + title,
      likeLabel: '<i class="fa fa-bookmark-o fa-lg"></i>',
      likedLabel: '<i class="fa fa-bookmark fa-lg animated fadeIn"></i>',
      likeWrapper: '<div class="simple-list-bookmark-wrapper btn-bookmark"></div>',
      likedWrapper: '<div class="simple-list-bookmark-wrapper btn-bookmarked"></div>',
      addType: 'html',
      getAllCounts: false
    }),
    id: id
  });
}

DynamicList.prototype.prepareSetupBookmarkOverlay = function(id) {
  var _this = this;

  var isBookmarked = false;
  var isLiked = false;
  var count;
  var bookmarkButton = _.find(_this.bookmarkButtons, function(btn) {
    return btn.id === id;
  });
  var likeButton = _.find(_this.likeButtons, function(btn) {
    return btn.id === id;
  });

  if (bookmarkButton && bookmarkButton.btn) {
    if (bookmarkButton.btn.isLiked()) {
      $('.simple-list-detail-overlay').find('.simple-list-bookmark-holder-' + bookmarkButton.id).addClass('bookmarked');
      isBookmarked = bookmarkButton.btn.isLiked();
    } else {
      $('.simple-list-detail-overlay').find('.simple-list-bookmark-holder-' + bookmarkButton.id).addClass('not-bookmarked');
      isBookmarked = bookmarkButton.btn.isLiked();
    }
  } else {
    $('.simple-list-detail-overlay').find('.simple-list-bookmark-holder').addClass('not-bookmarked');
    isBookmarked = false;
  }

  if (likeButton && likeButton.btn) {
    count = likeButton.btn.getCount() > 0 ? likeButton.btn.getCount() : '';
    if (likeButton.btn.isLiked()) {
      $('.simple-list-detail-overlay').find('.simple-list-like-holder-' + likeButton.id).addClass('liked');
      $('.simple-list-detail-overlay').find('.simple-list-like-holder-' + likeButton.id + ' .count').html(count);
      isLiked = likeButton.btn.isLiked();
    } else {
      $('.simple-list-detail-overlay').find('.simple-list-like-holder-' + likeButton.id).addClass('not-liked');
      $('.simple-list-detail-overlay').find('.simple-list-like-holder-' + likeButton.id + ' .count').html(count);
      isLiked = likeButton.btn.isLiked();
    }
  } else {
    $('.simple-list-detail-overlay').find('.simple-list-like-holder').addClass('not-liked');
    isLiked = false;
  }

  _this.likesObserversOverlay(id, bookmarkButton, isBookmarked, likeButton, isLiked);
}

DynamicList.prototype.likesObservers = function() {
  var _this = this;

  _this.likeButtons.forEach(function(button) {
    button.btn.on('liked', function(data){
      var entryTitle = this.$btn.parents('.list-item-body').find('.list-item-title').text();
      var count = button.btn.getCount() > 0 ? button.btn.getCount() : '';

      $('.simple-list-detail-overlay').find('.simple-list-like-holder-' + button.id + ' .count').html(count);

      Fliplet.Analytics.trackEvent({
        category: 'list_dynamic_' + _this.data.layout,
        action: 'entry_like',
        label: entryTitle
      });
    });

    button.btn.on('liked.fail', function(data){
      var count = button.btn.getCount() > 0 ? button.btn.getCount() : '';
      $('.simple-list-detail-overlay').find('.simple-list-like-holder-' + button.id).removeClass('liked').addClass('not-liked');
      $('.simple-list-detail-overlay').find('.simple-list-like-holder-' + button.id + ' .count').html(count);
    });

    button.btn.on('unliked', function(data){
      var entryTitle = this.$btn.parents('.list-item-body').find('.list-item-title').text();
      var count = button.btn.getCount() > 0 ? button.btn.getCount() : '';

      $('.simple-list-detail-overlay').find('.simple-list-like-holder-' + button.id + ' .count').html(count);

      Fliplet.Analytics.trackEvent({
        category: 'list_dynamic_' + _this.data.layout,
        action: 'entry_unlike',
        label: entryTitle
      });
    });

    button.btn.on('unliked.fail', function(data){
      var count = button.btn.getCount() > 0 ? button.btn.getCount() : '';
      $('.simple-list-detail-overlay').find('.simple-list-like-holder-' + button.id).removeClass('not-liked').addClass('liked');
      $('.simple-list-detail-overlay').find('.simple-list-like-holder-' + button.id + ' .count').html(count);
    });
  });

  _this.bookmarkButtons.forEach(function(button) {
    button.btn.on('liked', function(data){
      this.$btn.parents('.simple-list-item').addClass('bookmarked');
      var entryTitle = this.$btn.parents('.list-item-body').find('.list-item-title').text();
      Fliplet.Analytics.trackEvent({
        category: 'list_dynamic_' + _this.data.layout,
        action: 'entry_bookmark',
        label: entryTitle
      });
    });

    button.btn.on('liked.fail', function(data){
      this.$btn.parents('.simple-list-item').removeClass('bookmarked');
      $('.simple-list-detail-overlay').find('.simple-list-bookmark-holder-' + button.id).removeClass('bookmarked').addClass('not-bookmarked');
    });

    button.btn.on('unliked', function(data){
      this.$btn.parents('.simple-list-item').removeClass('bookmarked');
      var entryTitle = this.$btn.parents('.list-item-body').find('.list-item-title').text();
      Fliplet.Analytics.trackEvent({
        category: 'list_dynamic_' + _this.data.layout,
        action: 'entry_unbookmark',
        label: entryTitle
      });
    });

    button.btn.on('unliked.fail', function(data){
      this.$btn.parents('.simple-list-item').addClass('bookmarked');
      $('.simple-list-detail-overlay').find('.simple-list-bookmark-holder-' + button.id).removeClass('not-bookmarked').addClass('bookmarked');
    });
  });
}

DynamicList.prototype.likesObserversOverlay = function(id, bookmarkButton, isBookmarked, likeButton, isLiked) {
  var _this = this;

  var count;

  $('.simple-list-detail-overlay').find('.simple-list-bookmark-wrapper').on('click', function() {
    if (isBookmarked) {
      $(this).parents('.simple-list-bookmark-holder').removeClass('bookmarked').addClass('not-bookmarked');
      bookmarkButton.btn.unlike();
      isBookmarked = !isBookmarked;
      return;
    }

    $(this).parents('.simple-list-bookmark-holder').removeClass('not-bookmarked').addClass('bookmarked');
    bookmarkButton.btn.like();
    isBookmarked = !isBookmarked;
  });

  $('.simple-list-detail-overlay').find('.simple-list-like-wrapper').on('click', function() {
    if (isLiked) {
      $(this).parents('.simple-list-like-holder').removeClass('liked').addClass('not-liked');
      likeButton.btn.unlike();
      $(this).find('.count').html(count);
      isLiked = !isLiked;
      return;
    }

    $(this).parents('.simple-list-like-holder').removeClass('not-liked').addClass('liked');
    likeButton.btn.like();
    $(this).find('.count').html(count);
    isLiked = !isLiked;
  });
}

DynamicList.prototype.openLinkAction = function(entryId) {
  var _this = this;
  var entry = _.find(_this.listItems, function(entry) {
    return entry.id === entryId;
  });

  if (!entry) {
    return;
  }

  var value = entry.data[_this.data.summaryLinkAction.column];

  if (_this.data.summaryLinkAction.type === 'url') {
    Fliplet.Navigate.url(value);
  } else {
    Fliplet.Navigate.screen(parseInt(value, 10), { transition: 'fade' });
  }
}

DynamicList.prototype.showDetails = function(id) {
  // Function that loads the selected entry data into an overlay for more details
  var _this = this;

  var savedColumns = [];

  var modifiedData = _this.getPermissions(_this.listItems);
  var entryData = _.find(modifiedData, function(entry) {
    return entry.id === id;
  });

  // Define detail view data based on user's settings
  var newData = {
    id: entryData.id,
    editEntry: entryData.editEntry,
    deleteEntry: entryData.deleteEntry,
    likesEnabled: entryData.likesEnabled,
    bookmarksEnabled: entryData.bookmarksEnabled,
    commentsEnabled: entryData.commentsEnabled,
    data: [],
    originalData: entryData.data
  };

  _this.data.detailViewOptions.forEach(function(obj) {
    var label = '';
    var labelEnabled = true;
    var content = '';

    // Define label
    if (obj.fieldLabel === 'column-name' && obj.column !== 'custom') {
      label = obj.column;
    }
    if (obj.fieldLabel === 'custom-label') {
      label = new Handlebars.SafeString(Handlebars.compile(obj.customFieldLabel)(entryData.data));
    }
    if (obj.fieldLabel === 'no-label') {
      labelEnabled = false;
    }
    // Define content
    if (obj.customFieldEnabled) {
      content = new Handlebars.SafeString(Handlebars.compile(obj.customField)(entryData.data));
    } else {
      content = entryData.data[obj.column];
    }
    // Define data object
    var newObject = {
      content: content,
      label: label,
      labelEnabled: labelEnabled,
      type: obj.type
    }
    newData.data.push(newObject);
    savedColumns.push(obj.column);
  });

  var extraColumns = _.difference(_this.dataSourceColumns, savedColumns);
  if (_this.data.detailViewAutoUpdate) {
    extraColumns.forEach(function(column) {
      var newColumnData = {
        content: entryData.data[column],
        label: column,
        labelEnabled: true,
        type: 'text'
      };

      newData.data.push(newColumnData);
    });
  }

  // Process template with data
  var entryId = {
    id: id
  };
  var wrapper = '<div class="simple-list-detail-wrapper" data-entry-id="{{id}}"></div>';
  var $overlay = _this.$container.find('#simple-list-detail-overlay-' + _this.data.id);

  var src = _this.data.advancedSettings && _this.data.advancedSettings.detailHTML
    ? _this.data.advancedSettings.detailHTML
    : Fliplet.Widget.Templates[_this.simpleListLayoutMapping[_this.data.layout]['detail']]();
  var beforeShowDetails = Promise.resolve({
    src: src,
    data: newData
  });

  if (typeof _this.data.beforeShowDetails === 'function') {
    beforeShowDetails = _this.data.beforeShowDetails({
      config: _this.data,
      src: src,
      data: newData
    });

    if (!(beforeShowDetails instanceof Promise)) {
      beforeShowDetails = Promise.resolve(beforeShowDetails);
    }
  }

  beforeShowDetails.then(function (data) {
    data = data || {};
    var template = Handlebars.compile(data.src || src);
    var wrapperTemplate = Handlebars.compile(wrapper);

    // This bit of code will only be useful if this component is added inside a Fliplet's Accordion component
    if (_this.$container.parents('.panel-group').not('.filter-overlay').length) {
      _this.$container.parents('.panel-group').not('.filter-overlay').addClass('remove-transform');
    }

    // Adds content to overlay
    $overlay.find('.simple-list-detail-overlay-content-holder').html(wrapperTemplate(entryId));
    $overlay.find('.simple-list-detail-wrapper').append(template(data.data || newData));

    _this.prepareSetupBookmarkOverlay(id);
    _this.updateCommentCounter(id, true);

    // Trigger animations
    $('body').addClass('lock');
    _this.$container.find('.simple-list-container').addClass('overlay-open');
    $overlay.addClass('open');

    if (typeof _this.data.afterShowDetails === 'function') {
      _this.data.afterShowDetails({
        config: _this.data,
        src: data.src || src,
        data: data.data || newData
      });
    }
  });
}

DynamicList.prototype.closeDetails = function() {
  // Function that closes the overlay
  var _this = this;

  var $overlay = _this.$container.find('#simple-list-detail-overlay-' + _this.data.id);
  $('body').removeClass('lock');
  $overlay.removeClass('open');
  _this.$container.find('.simple-list-container').removeClass('overlay-open');

  setTimeout(function() {
    // Clears overlay
    $overlay.find('.simple-list-detail-overlay-content-holder').html('');

    // This bit of code will only be useful if this component is added inside a Fliplet's Accordion component
    if (_this.$container.parents('.panel-group').not('.filter-overlay').length) {
      _this.$container.parents('.panel-group').not('.filter-overlay').removeClass('remove-transform');
    }
  }, 300);
}

/******************/
/**** COMMENTS ****/
/******************/

DynamicList.prototype.getCommentsCount = function(element) {
  var _this = this;
  var identifier = $(element).data('entry-id');
  _this.connectToCommentsDataSource(identifier);
}

DynamicList.prototype.connectToCommentsDataSource = function(id) {
  var _this = this;
  var content = {
    contentDataSourceEntryId: id,
    type: 'comment'
  };
  return Fliplet.Content({dataSourceId: _this.data.commentsDataSourceId})
    .then(function(instance) {
      return instance.query({
        allowGrouping: true,
        where: {
          content: content
        }
      });
    })
    .then(function(entries){
      var foundExisting = false;
      _this.comments.forEach(function(obj, index) {
        if (obj.contentDataSourceEntryId === id) {
          _this.comments[index] = {
            contentDataSourceEntryId: id,
            count: entries.length,
            entries: entries
          }
          foundExisting = true;
        }
      });

      if (!foundExisting) {
        _this.comments.push({
          contentDataSourceEntryId: id,
          count: entries.length,
          entries: entries
        });
      }

      _this.updateCommentCounter(id);

      return;
    })
    .catch(function (error) {
      Fliplet.UI.Toast({
        message: 'Error loading data',
        actions: [
          {
            label: 'Details',
            action: function () {
              Fliplet.UI.Toast({
                html: error.message || error
              });
            }
          }
        ]
      });
    });
}

DynamicList.prototype.connectToUsersDataSource = function() {
  var _this = this;
  var options = {
    offline: true // By default on native platform it connects to offline DB. Set this option to false to connect to api's
  }

  return Fliplet.DataSources.connect(_this.data.userDataSourceId, options)
    .then(function(connection) {
      return connection.find();
    });
}

DynamicList.prototype.updateCommentCounter = function(id, isOverlay) {
  var _this = this;
  // Get comments for entry
  var entryComments = _.find(_this.comments, function(obj) {
    return obj.contentDataSourceEntryId === id;
  });

  // Display comments count
  var data = {};

  if (entryComments) {
    data.count = entryComments.count
  }

  var commentCounterTemplate = '<span class="count">{{#if count}}{{count}}{{/if}}</span> <i class="fa fa-comment-o fa-lg"></i> <span class="comment-label">Comment</span>';
  var counterCompiled = Handlebars.compile(commentCounterTemplate);
  var html = counterCompiled(data);
  if (isOverlay) {
    $('.simple-list-detail-overlay .simple-list-comemnt-holder-' + id).html(html);
  } else {
    $('.simple-list-comemnt-holder-' + id).html(html);
  }
}

DynamicList.prototype.showComments = function(id) {
  var _this = this;

  $('.simple-list-comment-area').html(_this.commentsLoadingHTML);
  _this.connectToCommentsDataSource(id).then(function() {
    // Get comments for entry
    var entryComments = _.find(_this.comments, function(obj) {
      return obj.contentDataSourceEntryId === id;
    });

    // Display comments
    entryComments.entries.forEach(function(entry, index) {
      // Convert data/time
      var newDate = new Date(entry.createdAt);
      var timeInMilliseconds = newDate.getTime();
      var userName = '';

      if (_this.data.userNameFields && _this.data.userNameFields.length > 1) {
        _this.data.userNameFields.forEach(function(name, i) {
          userName += entry.data.settings.user[name] + ' ';
        });

        userName = userName.trim();
      } else {
        userName = entry.data.settings.user[_this.data.userNameFields[0]];
      }

      entryComments.entries[index].timeInMilliseconds = timeInMilliseconds;
      entryComments.entries[index].literalDate = moment(entry.createdAt).calendar(null, {
        sameDay: '[Today], HH:mm',
        nextDay: '[Tomorrow], HH:mm',
        nextWeek: 'dddd, HH:mm',
        lastDay: '[Yesterday], HH:mm',
        lastWeek: 'dddd, HH:mm',
        sameElse: 'MMM Do YY, HH:mm'
      });
      entryComments.entries[index].userName = userName;
      entryComments.entries[index].photo = entry.data.settings.user[_this.data.userPhotoColumn] || '';
      entryComments.entries[index].text = entry.data.settings.text || '';

      var myEmail = '';
      if (_this.myUserData) {
        myEmail = _this.myUserData[_this.data.userEmailColumn] || _this.myUserData['email'];
      }

      var dataSourceEmail = '';
      if (entry.data.settings.user && entry.data.settings.user[_this.data.userEmailColumn]) {
        dataSourceEmail = entry.data.settings.user[_this.data.userEmailColumn];
      }

      // Check if comment is from current user
      if (_this.myUserData && _this.myUserData.isSaml2) {
        var myEmailParts = myEmail.match(/[^\@]+[^\.]+/);
        var toComparePart = myEmailParts && myEmailParts.length ? myEmailParts[0] : '';
        var dataSourceEmailParts = dataSourceEmail.match(/[^\@]+[^\.]+/);
        var toComparePart2 = dataSourceEmailParts && dataSourceEmailParts.length ? dataSourceEmailParts[0] : '';

        if (toComparePart.toLowerCase() === toComparePart2.toLowerCase()) {
          entryComments.entries[index].currentUser = true;
        }
      } else if (dataSourceEmail === myEmail) {
        entryComments.entries[index].currentUser = true;
      }
    });
    entryComments.entries = _.orderBy(entryComments.entries, ['timeInMilliseconds'], ['asc']);

    if (!_this.autosizeInit) {
      autosize($('.simple-list-comment-input-holder textarea'));
      _this.autosizeInit = true;
    }

    var commentsTemplate = Fliplet.Widget.Templates[_this.simpleListLayoutMapping[_this.data.layout]['comments']];
    var commentsTemplateCompiled = Handlebars.compile(commentsTemplate());
    var commentsHTML = commentsTemplateCompiled(entryComments.entries);
    // Display comments (fl-comments-list-holder)
    $('.simple-list-comment-area').html(commentsHTML).stop().animate({
      scrollTop: $('.simple-list-comment-area')[0].scrollHeight
    }, 250);
  });
}

DynamicList.prototype.sendComment = function(id, value) {
  var _this = this;
  var guid = Fliplet.guid();
  var userName = '';

  if (!_this.myUserData || (_this.myUserData && (!_this.myUserData[_this.data.userEmailColumn] && !_this.myUserData['email']))) {
    return Fliplet.Navigate.popup({
      title: 'Invalid login',
      message: 'You must be logged in to use this feature.'
    });
  }

  var myEmail = _this.myUserData[_this.data.userEmailColumn] || _this.myUserData['email'] || _this.myUserData['Email'];
  var userFromDataSource = _.find(_this.allUsers, function(user) {
    /**
     * there could be users with null for Email
     */
    var toCompareDataEmailPart = user.data[_this.data.userEmailColumn] ? user.data[_this.data.userEmailColumn].match(/[^\@]+[^\.]+/) : null;
    var toCompareEmailPart = myEmail.match(/[^\@]+[^\.]+/);
    /**
     * the regexp match could return null
     */
    return toCompareDataEmailPart && toCompareEmailPart && toCompareDataEmailPart[0].toLowerCase() === toCompareEmailPart[0].toLowerCase();
  });

  if (!userFromDataSource) {
    return Fliplet.Navigate.popup({
      title: 'Invalid user',
      message: 'We couldn\'t find your user details.'
    });
  }

  _this.appendTempComment(id, value, guid, userFromDataSource);

  _this.comments.forEach(function(obj, idx) {
    if (obj.contentDataSourceEntryId === id) {
      _this.comments[idx].count++
    }
  });

  _this.updateCommentCounter(id);

  if (_this.data.userNameFields && _this.data.userNameFields.length > 1) {
    _this.data.userNameFields.forEach(function(name, i) {
      if (_this.myUserData.isSaml2) {
        userName += userFromDataSource.data[name] + ' ';
      } else {
        userName += _this.myUserData[name] + ' ';
      }
    });
    userName = userName.trim();
  } else {
    if (_this.myUserData.isSaml2) {
      userName += userFromDataSource.data[_this.data.userNameFields[0]];
    } else {
      userName = _this.myUserData[_this.data.userNameFields[0]];
    }
  }

  var comment = {
    fromName: userName,
    user: _this.myUserData.isSaml2 ? userFromDataSource.data : _this.myUserData
  };

  var content = {
    contentDataSourceEntryId: id,
    type: 'comment'
  };

  _.assignIn(comment, { contentDataSourceEntryId: id });

  var query;

  var timestamp = (new Date()).toISOString();

  // Get mentioned user(s)
  var mentionRegexp = /\B@[a-z0-9_-]+/ig;
  var mentions = value.match(mentionRegexp);
  var usersMentioned = [];

  if (mentions && mentions.length) {
    var filteredUsers = _.filter(_this.usersToMention, function(userToMention) {
      return mentions.indexOf('@' + userToMention.username) > -1;
    });

    if (filteredUsers && filteredUsers.length) {
      filteredUsers.forEach(function(filteredUser) {
        var foundUser = _.find(_this.allUsers, function(user) {
          return user.id === filteredUser.id;
        });

        if (foundUser) {
          usersMentioned.push(foundUser);
        }
      });
    }
  }

  comment.mentions = [];
  if (usersMentioned && usersMentioned.length) {
    usersMentioned.forEach(function(user) {
      comment.mentions.push(user.id);
    });
  }

  comment.text = value;
  comment.timestamp = timestamp;

  return Fliplet.Profile.Content({dataSourceId: _this.data.commentsDataSourceId})
    .then(function(instance) {
      return instance.create(content, {
        settings: comment
      })
    })
    .then(function(comment) {
      _this.comments.forEach(function(obj, idx) {
        if (obj.contentDataSourceEntryId === id) {
          _this.comments[idx].entries.push(comment);
        }
      });
      _this.replaceComment(guid, comment, 'final');
    })
    .catch(function onQueryError(error) {
      // Reverses count if error occurs
      console.error(error);
      _this.comments.forEach(function(obj, idx) {
        if (obj.contentDataSourceEntryId === id) {
          _this.comments[idx].count--
        }
      });

      _this.updateCommentCounter(id);
    });
}

DynamicList.prototype.appendTempComment = function(id, value, guid, userFromDataSource) {
  var _this = this;
  var timestamp = (new Date()).toISOString();
  var userName = '';

  if (_this.data.userNameFields && _this.data.userNameFields.length > 1) {
    _this.data.userNameFields.forEach(function(name, i) {
      if (_this.myUserData.isSaml2) {
        userName += userFromDataSource.data[name] + ' ';
      } else {
        userName += _this.myUserData[name] + ' ';
      }
    });
    userName = userName.trim();
  } else {
    if (_this.myUserData.isSaml2) {
      userName += userFromDataSource.data[_this.data.userNameFields[0]];
    } else {
      userName = _this.myUserData[_this.data.userNameFields[0]];
    }
  }

  var commentInfo = {
    id: guid,
    literalDate: moment(timestamp).calendar(null, {
      sameDay: '[Today], HH:mm',
      nextDay: '[Tomorrow], HH:mm',
      nextWeek: 'dddd, HH:mm',
      lastDay: '[Yesterday], HH:mm',
      lastWeek: 'dddd, HH:mm',
      sameElse: 'MMM Do YY, HH:mm'
    }),
    userName: userName,
    photo: _this.myUserData[_this.data.userPhotoColumn] || '',
    text: value
  };

  var tempCommentTemplate = Fliplet.Widget.Templates[_this.simpleListLayoutMapping[_this.data.layout]['temp-comment']];
  var tempCommentTemplateCompiled = Handlebars.compile(tempCommentTemplate());
  var tempCommentHTML = tempCommentTemplateCompiled(commentInfo);

  $('.simple-list-comment-area').append(tempCommentHTML);
  $('.simple-list-comment-area').stop().animate({
    scrollTop: $('.simple-list-comment-area')[0].scrollHeight
  }, 250);
}

DynamicList.prototype.replaceComment = function(guid, commentData, context) {
  var _this = this;
  var userName = '';

  if (!commentData.literalDate) {
    commentData.literalDate = moment(commentData.createdAt).calendar(null, {
      sameDay: '[Today], HH:mm',
      nextDay: '[Tomorrow], HH:mm',
      nextWeek: 'dddd, HH:mm',
      lastDay: '[Yesterday], HH:mm',
      lastWeek: 'dddd, HH:mm',
      sameElse: 'MMM Do YY, HH:mm'
    });
  }

  if (_this.data.userNameFields && _this.data.userNameFields.length > 1) {
    _this.data.userNameFields.forEach(function(name, i) {
      userName += commentData.data.settings.user[name] + ' ';
    });
    userName = userName.trim();
  } else {
    userName = commentData.data.settings.user[_this.data.userNameFields[0]];
  }

  var myEmail = _this.myUserData[_this.data.userEmailColumn] || _this.myUserData['email'];
  var commentEmail = '';
  if (commentData.data.settings.user[_this.data.userEmailColumn]) {
    commentEmail = commentData.data.settings.user[_this.data.userEmailColumn];
  }
  var commentInfo = {
    id: commentData.id,
    literalDate: commentData.literalDate,
    userName: userName,
    photo: commentData.data.settings.user[_this.data.userPhotoColumn] || '',
    text: commentData.data.settings.text
  };

  if (context === 'final') {
    // Check if comment is from current user
    if (_this.myUserData && _this.myUserData.isSaml2) {
      var myEmailParts = myEmail.match(/[^\@]+[^\.]+/);
      var toComparePart = myEmailParts[0];
      var commentEmailParts = commentEmail.match(/[^\@]+[^\.]+/);
      var toComparePart2 = commentEmailParts[0];

      if (toComparePart.toLowerCase() === toComparePart2.toLowerCase()) {
        commentInfo.currentUser = true;
      }
    } else {
      if (commentEmail === myEmail) {
        commentInfo.currentUser = true;
      }
    }

    var commentTemplate = Fliplet.Widget.Templates[_this.simpleListLayoutMapping[_this.data.layout]['single-comment']];
    var commentTemplateCompiled = Handlebars.compile(commentTemplate());
    var commentHTML = commentTemplateCompiled(commentInfo);
  }
  if (context === 'temp') {
    var commentTemplate = Fliplet.Widget.Templates[_this.simpleListLayoutMapping[_this.data.layout]['temp-comment']];
    var commentTemplateCompiled = Handlebars.compile(commentTemplate());
    var commentHTML = commentTemplateCompiled(commentInfo);
  }
  $('.fl-individual-comment[data-id="' + guid + '"]').replaceWith(commentHTML);
}

DynamicList.prototype.deleteComment = function(id) {
  var _this = this;
  var entryId = $('.simple-list-item.open').data('entry-id') || _this.entryClicked;
  var commentHolder = $('.fl-individual-comment[data-id="' + id + '"]');
  Fliplet.DataSources.connect(_this.data.commentsDataSourceId).then(function (connection) {
    connection.removeById(id, { ack: true }).then(function onRemove() {
      _this.comments.forEach(function(obj, i) {
        if (obj.contentDataSourceEntryId && obj.contentDataSourceEntryId === entryId) {
          _.remove(_this.comments[i].entries, function(entry) {
            return entry.id === id;
          });
          _this.comments[i].count = _this.comments[i].entries.length;
        }
      });

      _this.updateCommentCounter(entryId);
      commentHolder.remove();
    });
  });
}

DynamicList.prototype.saveComment = function(entryId, commentId, value) {
  var _this = this;
  var commentData;
  var entryComments = _.find(_this.comments, function(entry) {
    return entry.contentDataSourceEntryId === entryId;
  });

  if (entryComments) {
    commentData = _.find(entryComments.entries, function(comment) {
      return comment.id === commentId;
    });
  }

  if (commentData) {
    commentData.data.settings.text = value;
    _this.replaceComment(commentId, commentData, 'temp');
  }

  var content = {
    contentDataSourceEntryId: entryId,
    type: 'comment'
  };

  Fliplet.Content({dataSourceId: _this.data.commentsDataSourceId})
    .then(function(instance) {
      return instance.update({
        settings: commentData.data.settings
      }, {
        where: {
          content: content
        }
      });
    })
    .then(function() {
      _this.replaceComment(commentId, commentData, 'final');
    });
}<|MERGE_RESOLUTION|>--- conflicted
+++ resolved
@@ -1359,13 +1359,9 @@
     _this.data['summary-fields'].some(function(obj) {
       var content = '';
       if (obj.column === 'custom') {
-<<<<<<< HEAD
         content = new Handlebars.SafeString(Handlebars.compile(obj.customField)(entry.data));
-=======
-        content = Handlebars.compile(obj.customField)(entry.data)
       } else if (_this.data.filterFields.indexOf(obj.column) > -1) {
         content = _this.splitByCommas(entry.data[obj.column]).join(', ');
->>>>>>> 05b4debc
       } else {
         content = entry.data[obj.column];
       }
