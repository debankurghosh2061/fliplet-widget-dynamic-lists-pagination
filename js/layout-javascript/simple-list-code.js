// Constructor
function DynamicList(id, data, container) {
  var _this = this;

  this.flListLayoutConfig = window.flListLayoutConfig;
  this.layoutMapping = {
    'simple-list': {
      'base': 'templates.build.simple-list-base',
      'loop': 'templates.build.simple-list-loop',
      'detail': 'templates.build.simple-list-detail',
      'filter': 'templates.build.simple-list-filters',
      'comments': 'templates.build.simple-list-comment',
      'single-comment': 'templates.build.simple-list-single-comment',
      'temp-comment': 'templates.build.simple-list-temp-comment'
    }
  };

  // Makes data and the component container available to Public functions
  this.data = data;
  this.data['summary-fields'] = this.data['summary-fields'] || this.flListLayoutConfig[this.data.layout]['summary-fields'];
  this.data.computedFields = this.data.computedFields || {};
  this.$container = $('[data-dynamic-lists-id="' + id + '"]');
  this.queryOptions = {};

  // Other variables
  // Global variables
  this.allowClick = true;
  this.mixer;
  this.likeButtons = [];
  this.bookmarkButtons = [];
  this.likeButtonOverlay;
  this.bookmarkButtonOverlay;
  this.comments = [];
  this.allUsers;
  this.usersToMention = [];
  this.commentsLoadingHTML = '<div class="loading-holder"><i class="fa fa-circle-o-notch fa-spin"></i> Loading...</div>';
  this.entryClicked = undefined;
  this.isFiltering;
  this.isSearching;

  this.listItems;
  this.modifiedListItems;
  this.searchedListItems;
  this.entryOverlay;
  this.myUserData;
  this.dataSourceColumns;
  this.activeFilters = {};

  this.queryOpen = false;
  this.querySearch = false;
  this.queryFilter = false;
  this.queryPreFilter = false;
  this.pvPreviousScreen;
  this.pvGoBack;
  this.pvSearchQuery;
  this.pvFilterQuery;
  this.pvPreFilterQuery;
  this.pvOpenQuery;

  /**
   * this specifies the batch size to be used when rendering in chunks
   */
  this.INCREMENTAL_RENDERING_BATCH_SIZE = 100;

  this.data.bookmarksEnabled = _this.data.social.bookmark;

  // Register handlebars helpers
  this.Utils.registerHandlebarsHelpers();
  // Get the current session data
  Fliplet.User.getCachedSession().then(function(session) {
    if (_.get(session, 'entries.dataSource.data')) {
      _this.myUserData = _.get(session, 'entries.dataSource.data');
    } else if (_.get(session, 'entries.saml2.user')) {
      _this.myUserData = _.get(session, 'entries.saml2.user');
      _this.myUserData[_this.data.userEmailColumn] = _this.myUserData.email;
      _this.myUserData.isSaml2 = true;
    }

    // Start running the Public functions
    _this.initialize();
  });
};

DynamicList.prototype.Utils = Fliplet.Registry.get('dynamicListUtils');

DynamicList.prototype.attachObservers = function() {
  var _this = this;

  _this.$container
    .on('click', '[data-lfd-back]', function() {
      var result;

      if (!_this.pvGoBack && !_this.pvGoBack.enableButton) {
        return;
      }

      if (!_this.pvGoBack && !_this.pvGoBack.action) {
        try {
          _this.pvGoBack.action = eval(_this.pvGoBack.action);
        } catch (error) {
          console.error('Your custom function for the back button contains a syntax error: ' + error);
        }
      }

      try {
        result = (typeof _this.pvGoBack.action === 'function') && _this.pvGoBack.action();
      } catch (error) {
        console.error('Your custom function for the back button thrown an error: ' + error);
      }

      if (!(result instanceof Promise)) {
        result = Promise.resolve();
      }

      return result.then(function () {
        return Fliplet.Navigate.back();
      }).catch(function (error) {
        console.error(error);
      });
    })
    .on('click', '.apply-filters', function() {
      _this.filterList();

      $(this).parents('.simple-list-search-filter-overlay').removeClass('display');
      $('body').removeClass('lock');
    })
    .on('click', '.clear-filters', function() {
      _this.$container.find('.mixitup-control-active').removeClass('mixitup-control-active');
      $(this).addClass('hidden');
      _this.filterList();
    })
    .on('click', '.simple-list-search-filter-overlay .hidden-filter-controls-filter', function() {
      Fliplet.Analytics.trackEvent({
        category: 'list_dynamic_' + _this.data.layout,
        action: 'filter',
        label: $(this).text()
      });

      $(this).toggleClass('mixitup-control-active');

      if (_this.$container.find('.mixitup-control-active').length) {
        _this.$container.find('.clear-filters').removeClass('hidden');
      } else {
        _this.$container.find('.clear-filters').addClass('hidden');
      }
    })
    .on('click', '.inline-filter-holder .hidden-filter-controls-filter', function() {
      Fliplet.Analytics.trackEvent({
        category: 'list_dynamic_' + _this.data.layout,
        action: 'filter',
        label: $(this).text()
      });

      $(this).toggleClass('mixitup-control-active');
      _this.filterList();
    })
    .on('click', '.simple-list-item', function(event) {
      if ($(event.target).hasClass('simple-list-social-holder') || $(event.target).parents('.simple-list-social-holder').length) {
        return;
      }

      var entryId = $(this).data('entry-id');
      var entryTitle = $(this).find('.list-item-title').text();

      Fliplet.Analytics.trackEvent({
        category: 'list_dynamic_' + _this.data.layout,
        action: 'entry_open',
        label: entryTitle
      });

      var beforeOpen = Promise.resolve();

      if (typeof _this.data.beforeOpen === 'function') {
        beforeOpen = _this.data.beforeOpen({
          config: _this.data,
          entry: _.find(_this.listItems, { id: entryId }),
          entryId: entryId,
          entryTitle: entryTitle
        });

        if (!(beforeOpen instanceof Promise)) {
          beforeOpen = Promise.resolve(beforeOpen);
        }
      }

      beforeOpen.then(function () {
        if (_this.data.summaryLinkOption === 'link' && _this.data.summaryLinkAction) {
          _this.openLinkAction(entryId);
          return;
        }

        _this.showDetails(entryId);
      });
    })
    .on('click', '.simple-list-detail-overlay-close', function() {
      var result;

      if ($(this).hasClass('go-previous-screen')) {
        if (!_this.pvPreviousScreen) {
          return;
        }

        try {
          _this.pvPreviousScreen = eval(_this.pvPreviousScreen);
        } catch (error) {
          console.error('Your custom function contains a syntax error: ' + error);
        }

        try {
          result = (typeof _this.pvPreviousScreen === 'function') && _this.pvPreviousScreen();
        } catch (error) {
          console.error('Your custom function thrown an error: ' + error);
        }

        if (!(result instanceof Promise)) {
          result = Promise.resolve();
        }

        return result.then(function () {
          return Fliplet.Navigate.back();
        }).catch(function (error) {
          console.error(error);
        });
      }

      _this.closeDetails();
    })
    .on('click', '.list-search-icon .fa-sliders', function() {
      var $elementClicked = $(this);
      var $parentElement = $elementClicked.parents('.simple-list-container');

      if (_this.data.filtersInOverlay) {
        $parentElement.find('.simple-list-search-filter-overlay').addClass('display');
        $('body').addClass('lock');

        Fliplet.Analytics.trackEvent({
          category: 'list_dynamic_' + _this.data.layout,
          action: 'search_filter_controls_overlay_activate'
        });
        return;
      }

      $parentElement.find('.hidden-filter-controls').addClass('active');
      $parentElement.find('.list-search-cancel').addClass('active');
      $elementClicked.addClass('active');

      _this.calculateFiltersHeight($parentElement);

      Fliplet.Analytics.trackEvent({
        category: 'list_dynamic_' + _this.data.layout,
        action: 'search_filter_controls_activate'
      });
    })
    .on('click', '.simple-list-overlay-close', function() {
      var $elementClicked = $(this);
      var $parentElement = $elementClicked.parents('.simple-list-search-filter-overlay');
      $parentElement.removeClass('display');
      $('body').removeClass('lock');

      // Clear all selected filters
      _this.$container.find('.mixitup-control-active').removeClass('mixitup-control-active');

      // No filters selected
      if (_.isEmpty(_this.activeFilters)) {
        _this.$container.find('.clear-filters').addClass('hidden');
        return;
      }

      if (!_.has(_this.activeFilters, 'undefined')) {
        // Select filters based on existing settings
        var selectors = _.flatten(_.map(_this.activeFilters, function (values, field) {
          return _.map(values, function (value) {
            return '.hidden-filter-controls-filter[data-field="' + field + '"][data-value="' + value + '"]';
          });
        })).join(',');
        $(selectors).addClass('mixitup-control-active');

        _this.$container.find('.clear-filters').removeClass('hidden');
        return;
      }

      // Legacy class-based settings
      _this.activeFilters['undefined'].forEach(function(filter) {
        _this.$container.find('.hidden-filter-controls-filter[data-toggle="' + filter + '"]').addClass('mixitup-control-active');
      });

      _this.$container.find('.clear-filters').removeClass('hidden');
    })
    .on('click', '.list-search-cancel', function() {
      var $elementClicked = $(this);
      var $parentElement = $elementClicked.parents('.simple-list-container');

      if ($parentElement.find('.hidden-filter-controls').hasClass('active')) {
        $parentElement.find('.hidden-filter-controls').removeClass('active');
        $elementClicked.removeClass('active');
        $parentElement.find('.list-search-icon .fa-sliders').removeClass('active');
        $parentElement.find('.hidden-filter-controls').animate({ height: 0 }, 200);
      }
    })
    .on('keydown change paste', '.search-holder input', function(e) {
      var $inputField = $(this);
      var value = $inputField.val();

      if (value.length) {
        $inputField.addClass('not-empty');
      } else {
        $inputField.removeClass('not-empty');
      }

      if (e.which == 13 || e.keyCode == 13) {
        if (value === '') {
          _this.$container.find('.simple-list-container').removeClass('searching');
          _this.isSearching = false;
          _this.clearSearch();
          return;
        }

        Fliplet.Analytics.trackEvent({
          category: 'list_dynamic_' + _this.data.layout,
          action: 'search',
          label: value
        });

        _this.$container.find('.simple-list-container').addClass('searching');
        _this.isSearching = true;
        _this.searchData(value);
      }
    })
    .on('click', '.search-holder .search-btn', function(e) {
      var $inputField = $(this).parents('.search-holder').find('.search-feed');
      var value = $inputField.val();

      if (value === '') {
        _this.$container.find('.simple-list-container').removeClass('searching');
        _this.isSearching = false;
        _this.clearSearch();
        return;
      }

      Fliplet.Analytics.trackEvent({
        category: 'list_dynamic_' + _this.data.layout,
        action: 'search',
        label: value
      });

      _this.$container.find('.simple-list-container').addClass('searching');
      _this.isSearching = true;
      _this.searchData(value);
    })
    .on('click', '.clear-search', function() {
      _this.$container.find('.simple-list-container').removeClass('searching');
      _this.isSearching = false;
      _this.clearSearch();
    })
    .on('show.bs.collapse', '.simple-list-filters-panel .panel-collapse', function() {
      $(this).siblings('.panel-heading').find('.fa-angle-down').removeClass('fa-angle-down').addClass('fa-angle-up');
    })
    .on('hide.bs.collapse', '.simple-list-filters-panel .panel-collapse', function() {
      $(this).siblings('.panel-heading').find('.fa-angle-up').removeClass('fa-angle-up').addClass('fa-angle-down');
    })
    .on('click', '.simple-list-comment-holder', function(e) {
      e.stopPropagation();
      var identifier;
      if (_this.$container.find('.simple-list-container').hasClass('overlay-open')) {
        identifier = $(this).parents('.simple-list-details-holder').data('entry-id');
      } else {
        identifier = $(this).parents('.simple-list-item').data('entry-id');
      }
      _this.entryClicked = identifier;
      _this.showComments(identifier);
      $('body').addClass('lock');
      _this.$container.find('.simple-list-detail-overlay-content-holder').addClass('lock');
      _this.$container.find('.simple-list-comment-panel').addClass('open');

      Fliplet.Analytics.trackEvent({
        category: 'list_dynamic_' + _this.data.layout,
        action: 'comments_open'
      });
    })
    .on('click', '.simple-list-comment-close-panel', function() {
      _this.$container.find('.simple-list-comment-panel').removeClass('open');
      _this.$container.find('.simple-list-detail-overlay-content-holder').removeClass('lock');
      if (!_this.$container.find('.simple-list-container').hasClass('overlay-open')) {
        $('body').removeClass('lock');
      }
    })
    .on('click', '.simple-list-comment-input-holder .comment', function() {
      var entryId = _this.entryClicked;
      var $commentArea = $(this).parents('.simple-list-comment-input-holder').find('[data-comment-body]');
      var comment = $commentArea.val();

      $commentArea.val('').trigger('change');;
      autosize.update($commentArea);

      if (comment !== '') {
        _this.sendComment(entryId, comment);
      }

      Fliplet.Analytics.trackEvent({
        category: 'list_dynamic_' + _this.data.layout,
        action: 'comment_send'
      });
    })
    .on('focus', '[data-comment-body]', function() {
      var _that = $(this);

      if (Modernizr.ios) {
        setTimeout(function() {
          _that.parents('.simple-list-comment-panel').addClass('typing');

          // Adds binding
          $(document).on('touchstart', '[data-comment-body]', function() {
            $(this).focus();
          });
        }, 0);
      }

      Fliplet.Analytics.trackEvent({
        category: 'list_dynamic_' + _this.data.layout,
        action: 'comment_entered'
      });
    })
    .on('blur', '[data-comment-body]', function() {
      var _that = $(this);

      if (Modernizr.ios) {
        setTimeout(function() {
          _that.parents('.simple-list-comment-panel').removeClass('typing');
          window.scrollTo(0, 0);

          // Removes binding
          $(document).off('touchstart', '[data-comment-body]');
        }, 0);
      }
    })
    .on('keyup change', '[data-comment-body]', function() {
      var value = $(this).val();

      if (value.length) {
        $(this).parents('.simple-list-comment-input-holder').addClass('ready');
      } else {
        $(this).parents('.simple-list-comment-input-holder').removeClass('ready');
      }
    })
    .on('click', '.simple-list-comment-input-holder .save', function() {
      var commentId = _this.$container.find('.fl-individual-comment.editing').data('id');
      var entryId = _this.entryClicked;
      var $commentArea = $(this).parents('.simple-list-comment-input-holder').find('[data-comment-body]');
      var comment = $commentArea.val();

      _this.$container.find('.fl-individual-comment').removeClass('editing');
      _this.$container.find('.simple-list-comment-input-holder').removeClass('editing');
      $commentArea.val('').trigger('change');
      autosize.update($commentArea);

      if (comment !== '') {
        _this.saveComment(entryId, commentId, comment);
      }

      Fliplet.Analytics.trackEvent({
        category: 'list_dynamic_' + _this.data.layout,
        action: 'comment_save_edit'
      });
    })
    .on('click', '.simple-list-comment-input-holder .cancel', function() {
      _this.$container.find('.fl-individual-comment').removeClass('editing');
      _this.$container.find('.simple-list-comment-input-holder').removeClass('editing');

      var $messageArea = _this.$container.find('[data-comment-body]');
      $messageArea.val('').trigger('change');
      autosize.update($messageArea);
    })
    .on('click', '.final .fl-comment-value', function(e) {
      e.preventDefault();
      var _that = $(this);
      var commentId = $(this).parents('.fl-individual-comment').data('id');
      var $parentContainer = $(this).parents('.fl-individual-comment');
      var textToCopy = $(this).text().trim();

      if ($parentContainer.hasClass('current-user')) {
        Fliplet.UI.Actions({
          title: 'What do you want to do?',
          labels: [
            {
              label: 'Copy',
              action: {
                type: 'copyText',
                text: textToCopy
              }
            },
            {
              label: 'Edit',
              action: function (i) {
                var $messageArea = _this.$container.find('[data-comment-body]');
                _that.parents('.fl-individual-comment').addClass('editing');
                _this.$container.find('.simple-list-comment-input-holder').addClass('editing');

                $messageArea.val(textToCopy);
                autosize.update($messageArea);
                $messageArea.focus();
                $messageArea.trigger('change');

                Fliplet.Analytics.trackEvent({
                  category: 'list_dynamic_' + _this.data.layout,
                  action: 'comment_edit'
                });
              }
            },
            {
              label: 'Delete',
              action: function (i) {
                var options = {
                  title: 'Delete comment',
                  message: 'Are you sure you want to delete this comment?',
                  labels: ['Delete','Cancel'] // Native only (defaults to [OK,Cancel])
                };

                Fliplet.Navigate.confirm(options)
                  .then(function(result) {
                    Fliplet.Analytics.trackEvent({
                      category: 'list_dynamic_' + _this.data.layout,
                      action: 'comment_delete'
                    });

                    if (!result) {
                      return;
                    }

                    _this.deleteComment(commentId);
                  });
              }
            }
          ],
          cancel: 'Cancel'
        }).then(function(i){
          if (i === 0) {
            Fliplet.Analytics.trackEvent({
              category: 'list_dynamic_' + _this.data.layout,
              action: 'comment_copy'
            });
          }
        });
      } else {
        Fliplet.UI.Actions({
          title: 'What do you want to do?',
          labels: [
            {
              label: 'Copy',
              action: {
                type: 'copyText',
                text: textToCopy
              }
            }
          ],
          cancel: 'Cancel'
        }).then(function(i){
          if (i === 0) {
            Fliplet.Analytics.trackEvent({
              category: 'list_dynamic_' + _this.data.layout,
              action: 'comment_copy'
            });
          }
        });
      }

      Fliplet.Analytics.trackEvent({
        category: 'list_dynamic_' + _this.data.layout,
        action: 'comment_options'
      });
    })
    .on('click', '.dynamic-list-add-item', function() {
      var options = {
        title: 'Link not configured',
        message: 'Form not found. Please check the component\'s configuration.',
      };

      if (_this.data.addEntryLinkAction) {
        _this.data.addEntryLinkAction.query = '?mode=add';

        if (typeof _this.data.addEntryLinkAction.page !== 'undefined' && _this.data.addEntryLinkAction.page !== '') {
          Fliplet.Navigate.to(_this.data.addEntryLinkAction)
            .catch(function() {
              Fliplet.UI.Toast(options);
            });
        } else {
          Fliplet.UI.Toast(options);
        }
      }
    })
    .on('click', '.dynamic-list-edit-item', function() {
      var entryID = $(this).parents('.simple-list-detail-overlay-content').find('.simple-list-detail-wrapper').data('entry-id');
      var options = {
        title: 'Link not configured',
        message: 'Form not found. Please check the component\'s configuration.',
      };

      if (_this.data.editEntryLinkAction) {
        _this.data.editEntryLinkAction.query = '?dataSourceEntryId=' + entryID;

        if (typeof _this.data.editEntryLinkAction.page !== 'undefined' && _this.data.editEntryLinkAction.page !== '') {
          Fliplet.Navigate.to(_this.data.editEntryLinkAction)
            .catch(function() {
              Fliplet.UI.Toast(options);
            });
        } else {
          Fliplet.UI.Toast(options);
        }
      }
    })
    .on('click', '.dynamic-list-delete-item', function() {
      var _that = $(this);
      var entryID = $(this).parents('.simple-list-detail-overlay-content').find('.simple-list-detail-wrapper').data('entry-id');
      var options = {
        title: 'Are you sure you want to delete the list entry?',
        labels: [
          {
            label: 'Delete',
            action: function (i) {
              _that.text('Deleting...').addClass('disabled');

              // Run Hook
              Fliplet.Hooks.run('flListDataBeforeDeleteEntry', {
                entryId: entryID,
                config: _this.data,
                id: _this.data.id,
                uuid: _this.data.uuid,
                container: _this.$container
              })
                .then(function() {
                  if (_this.data.deleteData && typeof _this.data.deleteData === 'function') {
                    return _this.data.deleteData(entryID);
                  }

                  return _this.deleteEntry(entryID);
                })
                .then(function onRemove(entryId) {
                  _.remove(_this.listItems, function(entry) {
                    return entry.id === parseInt(entryId, 10);
                  });
                  _that.text('Delete').removeClass('disabled');
                  _this.closeDetails();
                  _this.prepareToRenderLoop(_this.listItems);
                  _this.renderLoopHTML();
                })
                .catch(function(error) {
                  Fliplet.UI.Toast.error(error, {
                    message: 'Error deleting entry'
                  });
                });
            }
          }
        ],
        cancel: true
      }

      Fliplet.Hooks.run('flListDataBeforeDeleteConfirmation', {
        entryId: entryID,
        config: _this.data,
        id: _this.data.id,
        uuid: _this.data.uuid,
        container: _this.$container
      }).then(function() {
        Fliplet.UI.Actions(options);
      });
    });
}

DynamicList.prototype.deleteEntry = function(entryID) {
  var _this = this;

  return Fliplet.DataSources.connect(_this.data.dataSourceId).then(function (connection) {
    return connection.removeById(entryID, { ack: true });
  }).then(function () {
    return Promise.resolve(entryID);
  });
}

DynamicList.prototype.initialize = function() {
  var _this = this;

  // Render list with default data
  if (_this.data.defaultData) {
    // Render Base HTML template
    _this.renderBaseHTML();

    var records = _this.Utils.Records.prepareData({
      records: _this.data.defaultEntries,
      config: _this.data,
      filterQueries: _this.queryPreFilter ? _this.pvPreFilterQuery : undefined
    });

    _this.listItems = records;
    _this.dataSourceColumns = _this.data.defaultColumns;

    return _this.Utils.Records.updateFiles({
      records: _this.listItems,
      config: _this.data
    }).then(function(response) {
      _this.listItems = _.uniqBy(response, function (item) {
        return item.id;
      });

      // Render Loop HTML
      _this.prepareToRenderLoop(_this.listItems);
      _this.renderLoopHTML(function(from, to){
        _this.onPartialRender(from, to);
      }).then(function(){
        _this.addFilters(_this.modifiedListItems);
        _this.attachObservers();
        _this.checkBookmarked();
        _this.initializeMixer();
      });
    });
  }

  var shouldInitFromQuery = _this.parseQueryVars();
  // query will always have higher priority than storage
  // if we find relevant terms in the query, delete the storage so the filters do not mix and produce side-effects
  if (shouldInitFromQuery) {
    Fliplet.App.Storage.remove('flDynamicListQuery:' + _this.data.layout);
  };

  // Check if there is a query or PV for search/filter queries
  (shouldInitFromQuery ? Promise.resolve() : _this.parsePVQueryVars())
    .then(function() {
      // Render Base HTML template
      _this.renderBaseHTML();

      return _this.connectToDataSource();
    })
    .then(function (records) {
      _this.Utils.Records.addComputedFields({
        records: records,
        config: _this.data
      });

      return Fliplet.Hooks.run('flListDataAfterGetData', {
        config: _this.data,
        id: _this.data.id,
        uuid: _this.data.uuid,
        container: _this.$container,
        records: records
      }).then(function () {
        if (records && !Array.isArray(records)) {
          records = [records];
        }

        return _this.Utils.Records.prepareData({
          records: records,
          config: _this.data,
          filterQueries: _this.queryPreFilter ? _this.pvPreFilterQuery : undefined
        });
      });
    })
    .then(function (records) {
      _this.listItems = records;

      if (!_this.data.detailViewAutoUpdate) {
        return Promise.resolve();
      }

      return _this.Utils.Records.getFields(_this.listItems, _this.data.dataSourceId).then(function (columns) {
        _this.dataSourceColumns = columns;
      });
    })
    .then(function() {
      return _this.Utils.Records.updateFiles({
        records: _this.listItems,
        config: _this.data
      });
    })
    .then(function(response) {
      _this.listItems = _.uniqBy(response, function (item) {
        return item.id;
      });

      // Render Loop HTML
      _this.prepareToRenderLoop(_this.listItems);
      _this.checkIsToOpen();
      _this.renderLoopHTML(function(from, to){
        _this.onPartialRender(from, to);
      }).then(function(){
        _this.addFilters(_this.modifiedListItems);
        _this.prepareToSearch();
        _this.prepareToFilter();
        _this.attachObservers();
        _this.checkBookmarked();
        _this.initializeMixer();
      });
    })
}

DynamicList.prototype.checkIsToOpen = function(options) {
  // List of entries saved in: _this.modifiedListItems

  options = options || {};

  var _this = this;
  var entry;

  if (!_this.queryOpen) {
    return;
  }

  if (_.hasIn(_this.pvOpenQuery, 'id')) {
    entry = _.find(_this.modifiedListItems, function(row) {
      return row.id === _this.pvOpenQuery.id;
    });
  }

  if (_.hasIn(_this.pvOpenQuery, 'value') && _.hasIn(_this.pvOpenQuery, 'column')) {
    entry = _.find(_this.modifiedListItems, function(row) {
      return row.originalData[_this.pvOpenQuery.column] === _this.pvOpenQuery.value;
    });
  }

  if (!entry) {
    // Entry not found
    if (options.silent) {
      return;
    }

    Fliplet.UI.Toast('Entry not found');
    return;
  }

  _this.showDetails(entry.id);
}

DynamicList.prototype.prepareToSearch = function() {
  var _this = this;

  if (!_.get(_this.pvSearchQuery, 'value')) {
    return;
  }

  if (_.hasIn(_this.pvSearchQuery, 'column')) {
    _this.overrideSearchData(_this.pvSearchQuery.value);
    return;
  }

  _this.$container.find('.simple-list-container').addClass('searching');
  _this.isSearching = true;
  _this.searchData(_this.pvSearchQuery.value);
}

DynamicList.prototype.prepareToFilter = function() {
  var _this = this;
  var filterSelectors = _this.Utils.Query.getFilterSelectors({ query: _this.pvFilterQuery });

  _this.$container.find(_.map(filterSelectors, function (selector) {
    return '.hidden-filter-controls-filter' + selector;
  }).join(',')).addClass('mixitup-control-active');
  _this.filterList();

  if (typeof _this.pvFilterQuery.hideControls !== 'undefined' && !_this.pvFilterQuery.hideControls) {
    _this.$container.find('.hidden-filter-controls').addClass('active');
    _this.$container.find('.list-search-cancel').addClass('active');

    if (!_this.data.filtersInOverlay) {
      _this.$container.find('.list-search-icon .fa-sliders').addClass('active');
    }

    _this.calculateFiltersHeight(_this.$container.find('.simple-list-container'));
  }
}

DynamicList.prototype.navigateBackEvent = function() {
  var _this = this;
  var result;

  if (!_this.pvGoBack && !_this.pvGoBack.hijackBack) {
    return;
  }

  $('[data-fl-navigate-back]').off();

  if (_this.pvGoBack && _this.pvGoBack.action) {
    try {
      _this.pvGoBack.action = eval(_this.pvGoBack.action);
    } catch (error) {
      console.error('Your custom function for the back button contains a syntax error: ' + error);
    }
  }

  $('[data-fl-navigate-back]').on('click', function (event) {
    try {
      result = (typeof _this.pvGoBack.action === 'function') && _this.pvGoBack.action()
    } catch (error) {
      console.error('Your custom function for the back button thrown an error: ' + error);
    }

    if (!(result instanceof Promise)) {
      result = Promise.resolve();
    }


    return result.then(function () {
      return Fliplet.Navigate.back();
    }).catch(function (error) {
      console.error(error);
    });
  });
}

DynamicList.prototype.parseQueryVars = Fliplet.Registry.get('dynamicListQueryParser');

DynamicList.prototype.parsePVQueryVars = function() {
  var _this = this;
  var pvValue;

  return Fliplet.App.Storage.get('flDynamicListQuery:' + _this.data.layout)
    .then(function(value) {
      pvValue = value;

      if (typeof value === 'undefined') {
        Fliplet.App.Storage.remove('flDynamicListQuery:' + _this.data.layout);
        return;
      }

      _this.pvPreviousScreen = value.previousScreen;
      _this.pvGoBack = value.goBack;

      if (_this.pvGoBack && _this.pvGoBack.hijackBack) {
        _this.navigateBackEvent();
      }

      if (_.hasIn(value, 'prefilter')) {
        _this.queryPreFilter = true;
        _this.pvPreFilterQuery = value.prefilter;
      }

      if (_.hasIn(value, 'open')) {
        _this.queryOpen = true;
        _this.pvOpenQuery = value.open;
      }

      if (_.hasIn(value, 'search')) {
        _this.querySearch = true;
        _this.pvSearchQuery = value.search;
        _this.data.searchEnabled = true;
      }

      if (_.hasIn(value, 'filter')) {
        _this.queryFilter = true;
        _this.pvFilterQuery = value.filter;
        _this.data.filtersEnabled = true;
      }

      return;
    })
    .then(function() {
      if (pvValue && !pvValue.persist) {
        Fliplet.App.Storage.remove('flDynamicListQuery:' + _this.data.layout);
      }

      return;
    });
}

DynamicList.prototype.connectToDataSource = function() {
  var _this = this;
  var cache = { offline: true };

  function getData (options) {
    options = options || cache;
    return Fliplet.DataSources.connect(_this.data.dataSourceId, options)
      .then(function (connection) {
        // If you want to do specific queries to return your rows
        // See the documentation here: https://developers.fliplet.com/API/fliplet-datasources.html
        return connection.find(_this.queryOptions);
      });
  }

  return Fliplet.Hooks.run('flListDataBeforeGetData', {
    config: _this.data,
    id: _this.data.id,
    uuid: _this.data.uuid,
    container: _this.$container
  }).then(function() {
    if (_this.data.getData) {
      getData = _this.data.getData;

      if (_this.data.hasOwnProperty('cache')) {
        cache.offline = _this.data.cache;
      }
    }

    return getData(cache);
  }).catch(function (error) {
    Fliplet.UI.Toast.error(error, {
      message: 'Error loading data'
    });
  });
}

DynamicList.prototype.renderBaseHTML = function() {
  // Function that renders the List container
  var _this = this;
  var baseHTML = '';
  var data = _this.getAddPermission(_this.data);

  // go to previous screen on close detail view - TRUE/FALSE
  data.previousScreen = _this.pvPreviousScreen;

  // go back to previous screen on click - TRUE/FALSE
  data.goBackButton = _this.pvGoBack && _this.pvGoBack.enableButton;

  if (typeof _this.data.layout !== 'undefined') {
    baseHTML = Fliplet.Widget.Templates[_this.layoutMapping[_this.data.layout]['base']];
  }

  var template = _this.data.advancedSettings && _this.data.advancedSettings.baseHTML
    ? Handlebars.compile(_this.data.advancedSettings.baseHTML)
    : Handlebars.compile(baseHTML());

  _this.$container.html(template(data));
}

DynamicList.prototype.prepareToRenderLoop = function(records) {
  var _this = this;
  var modifiedData = _this.Utils.Records.addFilterProperties({
    records: records,
    config: _this.data
  });
  var loopData = [];

  // Uses sumamry view settings set by users
  modifiedData.forEach(function(entry) {
    var newObject = {
      id: entry.id,
      flClasses: entry.data['flClasses'],
      flFilters: entry.data['flFilters'],
      likesEnabled: entry.likesEnabled,
      bookmarksEnabled: entry.bookmarksEnabled,
      commentsEnabled: entry.commentsEnabled,
      originalData: entry.data
    };
    _this.data['summary-fields'].some(function(obj) {
      var content = '';
      if (obj.column === 'custom') {
        content = new Handlebars.SafeString(Handlebars.compile(obj.customField)(entry.data));
      } else if (_this.data.filterFields.indexOf(obj.column) > -1) {
        content = _this.Utils.String.splitByCommas(entry.data[obj.column]).join(', ');
      } else {
        content = entry.data[obj.column];
      }
      newObject[obj.location] = content;
    });
    loopData.push(newObject);
  });

  _this.modifiedListItems = loopData;
}

DynamicList.prototype.renderLoopHTML = function(iterateeCb) {
  // Function that renders the List template
  var _this = this;


  var template = _this.data.advancedSettings && _this.data.advancedSettings.loopHTML
    ? Handlebars.compile(_this.data.advancedSettings.loopHTML)
    : Handlebars.compile(Fliplet.Widget.Templates[_this.layoutMapping[_this.data.layout]['loop']]());

  var limitedList = undefined;
  if (_this.data.enabledLimitEntries && _this.data.limitEntries >= 0 && !_this.isSearching && !_this.isFiltering) {
    limitedList = _this.modifiedListItems.slice(0, _this.data.limitEntries);
  }

  // Hides the entry limit warning if the number of entries to show is less than the limit value
  if (_this.data.enabledLimitEntries && _this.data.limitEntries > _this.modifiedListItems.length) {
    _this.$container.find('.limit-entries-text').addClass('hidden');
  }

  $('#simple-list-wrapper-' + _this.data.id).empty();

  var renderLoopIndex = 0;
  var data = (limitedList || _this.modifiedListItems);

  return new Promise(function(resolve){
    function render() {
      // get the next batch of items to render
      let nextBatch = data.slice(
        renderLoopIndex * _this.INCREMENTAL_RENDERING_BATCH_SIZE,
        renderLoopIndex * _this.INCREMENTAL_RENDERING_BATCH_SIZE + _this.INCREMENTAL_RENDERING_BATCH_SIZE
      );
      if (nextBatch.length) {
        $('#simple-list-wrapper-' + _this.data.id).append(template(nextBatch));
        if (iterateeCb && typeof iterateeCb === 'function'){
          if (renderLoopIndex === 0){
            _this.$container.find('.simple-list-container').removeClass('loading').addClass('ready');
          }
          iterateeCb(renderLoopIndex * _this.INCREMENTAL_RENDERING_BATCH_SIZE, renderLoopIndex * _this.INCREMENTAL_RENDERING_BATCH_SIZE + _this.INCREMENTAL_RENDERING_BATCH_SIZE);
        }
        renderLoopIndex++;
        // if the browser is ready, render
        requestAnimationFrame(render);
      } else{
        _this.$container.find('.simple-list-container').removeClass('loading').addClass('ready');
        resolve();
      }
    }
    // start the initial render
    requestAnimationFrame(render);
  })
}

DynamicList.prototype.getAddPermission = function(data) {
  data.showAddEntry = this.Utils.User.canAddRecord(this.data, this.myUserData);
  return data;
}

DynamicList.prototype.getPermissions = function(entries) {
  var _this = this;

  // Adds flag for Edit and Delete buttons
  _.forEach(entries, function (entry) {
    entry.editEntry = _this.Utils.Record.isEditable(entry, _this.data, _this.myUserData);
    entry.deleteEntry = _this.Utils.Record.isDeletable(entry, _this.data, _this.myUserData);
  });

  return entries;
}

DynamicList.prototype.addFilters = function(records) {
  // Function that renders the filters
  var _this = this;
  var filtersData = {
    filtersInOverlay: _this.data.filtersInOverlay,
    filters: _this.Utils.Records.parseFilters({
      records: records,
      filters: _this.data.filterFields,
      id: _this.data.id
    })
  };

  filtersTemplate = Fliplet.Widget.Templates[_this.layoutMapping[_this.data.layout]['filter']];
  var template = _this.data.advancedSettings && _this.data.advancedSettings.filterHTML
    ? Handlebars.compile(_this.data.advancedSettings.filterHTML)
    : Handlebars.compile(filtersTemplate());

  _this.$container.find('.filter-holder').html(template(filtersData));
};

DynamicList.prototype.getActiveFilters = function () {
  return _(document.querySelectorAll('.hidden-filter-controls-filter.mixitup-control-active'))
    .map(function (el) {
      return _.pickBy({
        class: el.dataset.toggle,
        field: el.dataset.field,
        value: el.dataset.value
      });
    })
    .groupBy('field')
    .mapValues(function (filters) {
      return _.map(filters, function (filter) {
        return _.has(filter, 'field') && _.has(filter, 'value')
          ? filter.value
          : filter.class;
      });
    })
    .value();
};

DynamicList.prototype.filterList = function() {
  var _this = this;

  if (_this.data.social && _this.data.social.bookmark && _this.mixer) {
    _this.mixer.destroy();
  }

  _this.activeFilters = _this.getActiveFilters();

  var listData = _this.searchedListItems ? _this.searchedListItems : _this.listItems;
  var filteredData = _this.Utils.Records.runActiveFilters({
    records: listData,
    filters: _this.activeFilters,
    config: _this.data
  });

  _this.$container.find('.hidden-search-controls')[filteredData.length ? 'removeClass' : 'addClass']('no-results');
  _this.$container.find('.simple-list-container')[filteredData.length ? 'addClass' : 'removeClass']('filtering');
  _this.isFiltering = filteredData.length;

  _this.prepareToRenderLoop(filteredData);
  return _this.renderLoopHTML(function (from, to) {
    _this.onPartialRender(from, to);
  }).then(function () {
    // @TODO Update filters
  });
}

DynamicList.prototype.onPartialRender = function(from, to) {
  // Function called when it's ready to show the list and remove the Loading
  var _this = this;

  if (_this.data.social && _this.data.social.likes) {
    _this.$container.find('.simple-list-item').slice(from, to).each(function(index, element) {
      var cardId = $(element).data('entry-id');
      var likeIndentifier = cardId + '-like';
      var title = $(element).find('.list-item-body .list-item-title').text();
      _this.setupLikeButton(cardId, likeIndentifier, title);
    });
  }

  if (_this.data.social && _this.data.social.bookmark) {
    _this.$container.find('.simple-list-item').slice(from, to).each(function(index, element) {
      var cardId = $(element).data('entry-id');
      var likeIndentifier = cardId + '-bookmark';
      var title = $(element).find('.list-item-body .list-item-title').text();
      _this.setupBookmarkButton(cardId, likeIndentifier, title);
    });
  }

  if (_this.data.social && (_this.data.social.bookmark || _this.data.social.likes)) {
    _this.likesObservers();
  }

  if (_this.data.social && _this.data.social.comments) {
    _this.$container.find('.simple-list-item').slice(from, to).each(function(index, element) {
      _this.getCommentsCount(element);
    });

    // Get users info
    _this.connectToUsersDataSource()
      .then(function(users) {
        return _this.Utils.Records.updateFiles({
          records: users,
          config: _this.data,
          forComments: true
        });
      })
      .then(function(users) {
        _this.allUsers = users;

        // Update my user data
        if (_this.myUserData) {
          var myUser = _.find(_this.allUsers, function(user) {
            return _this.myUserData[_this.data.userEmailColumn] === user.data[_this.data.userEmailColumn];
          });

          if (myUser) {
            _this.myUserData = $.extend(true, _this.myUserData, myUser.data);
          }
        }

        var usersInfoToMention = [];
        _this.allUsers.forEach(function(user) {
          var userName = '';
          var userNickname = '';
          var counter = 1;

          if (_this.data.userNameFields && _this.data.userNameFields.length > 1) {
            _this.data.userNameFields.forEach(function(name, i) {
              userName += user.data[name] + ' ';
              userNickname += counter === 1
                ? (user.data[name] || '').toLowerCase().charAt(0) + ' '
                : (user.data[name] || '').toLowerCase().replace(/\s/g, '') + ' ';
            });
            userName = userName.trim();
            userNickname = userNickname.trim();

            counter++;
          } else {
            userName = user.data[_this.data.userNameFields[0]] || '';
            userNickname = (user.data[_this.data.userNameFields[0]] || '').toLowerCase().replace(/\s/g, '')
          }

          var userInfo = {
            id: user.id,
            username: userNickname,
            name: userName,
            image: user.data[_this.data.userPhotoColumn] || ''
          }
          usersInfoToMention.push(userInfo);
        });
        _this.usersToMention = usersInfoToMention;
      });
  }
}

// Function to add class to card marking it as bookmarked - for filtering
DynamicList.prototype.checkBookmarked = function() {
  var _this = this;

  // Wait for bookmark to appear on the page
  var checkTimer = 0;
  var checkInterval = setInterval(function() {
    // Check for 10 seconds
    if (checkTimer > 10) {
      clearInterval(checkInterval);
      return;
    }
    _this.$container.find('.btn-bookmarked').each(function(idx, element) {
      $(element).parents('.simple-list-item').addClass('bookmarked');
    });
    checkTimer++;
  }, 1000);
}

DynamicList.prototype.calculateFiltersHeight = function($el) {
  $el.find('.hidden-filter-controls').each(function () {
    var $controls = $(this);
    var totalHeight = $controls.find('.hidden-filter-controls-content').height();
    $controls.animate({
      height: totalHeight,
    }, 200);
  });
}

DynamicList.prototype.calculateSearchHeight = function(element, isClearSearch) {
  var totalHeight = element.find('.hidden-search-controls-content').height();

  if (isClearSearch) {
    totalHeight = 0;
  }

  element.find('.hidden-search-controls').animate({
    height: totalHeight,
  }, 200);
}

DynamicList.prototype.overrideSearchData = function (value) {
  var _this = this;
  var $inputField = _this.$container.find('.search-holder input');
  var copyOfValue = value;
  value = value.toLowerCase();

  // Search
  var searchedData = [];
  var fields = _this.pvSearchQuery.column; // Can be Array or String

  if (!Array.isArray(fields)) {
    fields = _.compact([fields]);
  }

<<<<<<< HEAD
  fields.forEach(function(field) {
    searchedData = _.concat(searchedData, _.filter(_this.listItems, function(obj) {
      return !_.isNil(obj.data[field]) && _this.Utils.Record.contains(obj.data[field], value);
    }));
  });
=======
      if (filteredData.length) {
        filteredData.forEach(function(item) {
          searchedData.push(item);
        });
      }
    });
  } else {
    searchedData = _.filter(_this.listItems, function(obj) {
      return _this.Utils.Record.contains(obj, value);
    });
>>>>>>> 61391fdc

  // Remove duplicates
  searchedData = _.uniq(searchedData);

  if (_this.pvSearchQuery && _this.pvSearchQuery.openSingleEntry && searchedData.length === 1) {
    _this.showDetails(searchedData[0].id);
    return;
  }

<<<<<<< HEAD
=======
  // Remove duplicates
  searchedData = _.uniq(searchedData);

  if (_this.pvSearchQuery && _this.pvSearchQuery.openSingleEntry && searchedData.length === 1) {
    _this.showDetails(searchedData[0].id);
    return;
  }

>>>>>>> 61391fdc
  $inputField.val('');
  $inputField.blur();
  _this.$container.find('.hidden-search-controls').addClass('is-searching').removeClass('no-results');
  _this.$container.find('.hidden-search-controls').addClass('active');
<<<<<<< HEAD

  // Removes cards
  $('#simple-list-wrapper-' + _this.data.id).html('');
=======
  // Removes cards
  _this.$container.find('#simple-list-wrapper-' + _this.data.id).html('');
>>>>>>> 61391fdc
  // Adds search query to HTML
  _this.$container.find('.current-query').html(value);

  _this.$container.find('.hidden-search-controls').removeClass('is-searching no-results').addClass('search-results');
  _this.$container.find('.simple-list-container').removeClass('searching');
  if (!_this.data.filtersInOverlay) {
    _this.calculateSearchHeight(_this.$container.find('.simple-list-container'));
  }

  if (!searchedData.length) {
    _this.$container.find('.hidden-search-controls').addClass('no-results');
  }

  if (_this.data.social && _this.data.social.bookmark && _this.mixer) {
    _this.mixer.destroy();
  }

  if (_this.data.enabledLimitEntries) {
    _this.$container.find('.limit-entries-text').addClass('hidden');
  }

  _this.searchedListItems = searchedData;
  _this.prepareToRenderLoop(searchedData);
  _this.renderLoopHTML(function (from, to) {
    _this.onPartialRender(from, to);
  }).then(function () {
    _this.checkBookmarked();
    _this.initializeMixer();
  }).then(function () {
    // @TODO Update filters
  });
}

DynamicList.prototype.searchData = function(value) {
  // Function called when user executes a search
  var _this = this;
  var $inputField = _this.$container.find('.search-holder input');
  var copyOfValue = value;
  value = value.toLowerCase();

  $inputField.val('');
  $inputField.blur();

  _this.$container.find('.hidden-search-controls').addClass('is-searching').removeClass('no-results');
  _this.$container.find('.hidden-search-controls').addClass('active');

  // Removes cards
  $('#simple-list-wrapper-' + _this.data.id).html('');
  // Adds search query to HTML
  _this.$container.find('.current-query').html(value);

  // Search
  if (!_this.data.searchEnabled || !_this.data.searchFields.length) {
    return;
  }

  var executeSeach;

  if (typeof _this.data.searchData === 'function') {
    executeSearch = _this.data.searchData({
      config: _this.data,
      query: value,
      activeFilters: _this.activeFilters
    });

    if (!(executeSearch instanceof Promise)) {
      executeSearch = Promise.resolve(executeSearch);
    }
  } else {
    executeSearch = new Promise(function (resolve, reject) {
      var filteredData = _this.Utils.Records.runActiveFilters({
        records: _this.listItems,
        filters: _this.activeFilters,
        config: _this.data
      });

      resolve(_.filter(filteredData, function (record) {
        return _.some(_this.data.searchFields, function (field) {
          return _this.Utils.Record.contains(record.data[field], value);
        })
      }));
    });
  }

  executeSearch.then(function (searchedData) {
    _this.$container.find('.hidden-search-controls').removeClass('is-searching no-results').addClass('search-results');
    _this.$container.find('.simple-list-container').removeClass('searching');
    if (!_this.data.filtersInOverlay) {
      _this.calculateSearchHeight(_this.$container.find('.simple-list-container'));
    }

    if (!searchedData.length) {
      _this.$container.find('.hidden-search-controls').addClass('no-results');
    }

    if (_this.data.social && _this.data.social.bookmark && _this.mixer) {
      _this.mixer.destroy();
    }

    if (_this.data.enabledLimitEntries) {
      _this.$container.find('.limit-entries-text').addClass('hidden');
    }

    // Remove duplicates
    searchedData = _.uniq(searchedData);
    _this.searchedListItems = searchedData;

    _this.prepareToRenderLoop(searchedData);
    _this.renderLoopHTML(function (from, to) {
      _this.onPartialRender(from, to);
    }).then(function(){
      // @TODO Update filters
    });
  });
}

DynamicList.prototype.clearSearch = function() {
  // Function called when user clears the search field
  var _this = this;

  // Removes value from search box
  _this.$container.find('.search-holder input').val('').blur().removeClass('not-empty');
  // Resets all classes related to search
  _this.$container.find('.hidden-search-controls').removeClass('is-searching no-results search-results searching');

  if (_this.$container.find('.hidden-search-controls').hasClass('active')) {
    _this.calculateSearchHeight(_this.$container.find('.simple-list-container'), true);
  } else {
    _this.$container.find('.hidden-search-controls').animate({ height: 0 }, 200);
  }

  if (_this.data.social && _this.data.social.bookmark && _this.mixer) {
    _this.mixer.destroy();
  }

  if (_this.data.enabledLimitEntries) {
    _this.$container.find('.limit-entries-text').removeClass('hidden');
  }

  // Resets list
  _this.searchedListItems = undefined;

  // @TODO Include active filters too
  var filteredData = _this.Utils.Records.runActiveFilters({
    records: _this.listItems,
    filters: _this.activeFilters,
    config: _this.data
  });

  _this.prepareToRenderLoop(filteredData);
  _this.renderLoopHTML(function (from, to) {
    _this.onPartialRender(from, to);
  }).then(function () {
    _this.checkBookmarked();
    _this.initializeMixer();
  }).then(function () {
    // @TODO Update filters
  });
}

DynamicList.prototype.initializeMixer = function() {
  // Function that initializes MixItUP
  // Plugin used for filtering
  var _this = this;

  _this.mixer = mixitup('#simple-list-wrapper-' + _this.data.id, {
    selectors: {
      control: '[data-mixitup-control="' + _this.data.id + '"]',
      target: '.simple-list-item'
    },
    load: {
      filter: 'all'
    },
    layout: {
      allowNestedTargets: false
    },
    animation: {
      enable: false
    },
    callbacks: {
      onMixStart: function(state, originalEvent) {
        Fliplet.Analytics.trackEvent({
          category: 'list_dynamic_' + _this.data.layout,
          action: 'filter',
          label: 'bookmarks'
        });
      },
      onMixEnd: function(state, originalEvent) {
        if (!state.totalShow) {
          if (_this.data.enabledLimitEntries) {
            _this.$container.find('.limit-entries-text').addClass('hidden');
          }

          _this.$container.find('.no-bookmarks-holder').addClass('show');
          return;
        }

        if (state.totalShow && state.totalShow === state.totalTargets) {
          if (_this.data.enabledLimitEntries) {
            _this.$container.find('.limit-entries-text').removeClass('hidden');
          }

          _this.$container.find('.no-bookmarks-holder').removeClass('show');
        } else if (state.totalShow && state.totalShow !== state.totalTargets) {
          if (_this.data.enabledLimitEntries) {
            _this.$container.find('.limit-entries-text').addClass('hidden');
          }

          _this.$container.find('.no-bookmarks-holder').removeClass('show');
        }
      }
    }
  });
}

DynamicList.prototype.setupLikeButton = function(id, identifier, title) {
  var _this = this;

  // Sets up the like feature
  _this.likeButtons.push({
    btn: LikeButton({
      target: '.simple-list-like-holder-' + id,
      dataSourceId: _this.data.likesDataSourceId,
      content: {
        entryId: identifier
      },
      name: Fliplet.Env.get('pageTitle') + '/' + title,
      likeLabel: '<span class="count">{{#if count}}{{count}}{{/if}}</span><i class="fa fa-heart-o fa-lg"></i>',
      likedLabel: '<span class="count">{{#if count}}{{count}}{{/if}}</span><i class="fa fa-heart fa-lg animated bounceIn"></i>',
      likeWrapper: '<div class="simple-list-like-wrapper btn-like"></div>',
      likedWrapper: '<div class="simple-list-like-wrapper btn-liked"></div>',
      addType: 'html'
    }),
    id: id
  });
}

DynamicList.prototype.setupBookmarkButton = function(id, identifier, title) {
  var _this = this;

  // Sets up the like feature
  _this.bookmarkButtons.push({
    btn: LikeButton({
      target: '.simple-list-bookmark-holder-' + id,
      dataSourceId: _this.data.bookmarkDataSourceId,
      content: {
        entryId: identifier
      },
      name: Fliplet.Env.get('pageTitle') + '/' + title,
      likeLabel: '<i class="fa fa-bookmark-o fa-lg"></i>',
      likedLabel: '<i class="fa fa-bookmark fa-lg animated fadeIn"></i>',
      likeWrapper: '<div class="simple-list-bookmark-wrapper btn-bookmark"></div>',
      likedWrapper: '<div class="simple-list-bookmark-wrapper btn-bookmarked"></div>',
      addType: 'html',
      getAllCounts: false
    }),
    id: id
  });
}

DynamicList.prototype.prepareSetupBookmarkOverlay = function(id) {
  var _this = this;

  var isBookmarked = false;
  var isLiked = false;
  var count;
  var bookmarkButton = _.find(_this.bookmarkButtons, function(btn) {
    return btn.id === id;
  });
  var likeButton = _.find(_this.likeButtons, function(btn) {
    return btn.id === id;
  });

  if (bookmarkButton && bookmarkButton.btn) {
    if (bookmarkButton.btn.isLiked()) {
      _this.$container.find('.simple-list-detail-overlay .simple-list-bookmark-holder-' + bookmarkButton.id).addClass('bookmarked');
      isBookmarked = bookmarkButton.btn.isLiked();
    } else {
      _this.$container.find('.simple-list-detail-overlay .simple-list-bookmark-holder-' + bookmarkButton.id).addClass('not-bookmarked');
      isBookmarked = bookmarkButton.btn.isLiked();
    }
  } else {
    _this.$container.find('.simple-list-detail-overlay .simple-list-bookmark-holder').addClass('not-bookmarked');
    isBookmarked = false;
  }

  if (likeButton && likeButton.btn) {
    count = likeButton.btn.getCount() > 0 ? likeButton.btn.getCount() : '';
    if (likeButton.btn.isLiked()) {
      _this.$container.find('.simple-list-detail-overlay .simple-list-like-holder-' + likeButton.id).addClass('liked');
      _this.$container.find('.simple-list-detail-overlay .simple-list-like-holder-' + likeButton.id + ' .count').html(count);
      isLiked = likeButton.btn.isLiked();
    } else {
      _this.$container.find('.simple-list-detail-overlay .simple-list-like-holder-' + likeButton.id).addClass('not-liked');
      _this.$container.find('.simple-list-detail-overlay .simple-list-like-holder-' + likeButton.id + ' .count').html(count);
      isLiked = likeButton.btn.isLiked();
    }
  } else {
    _this.$container.find('.simple-list-detail-overlay .simple-list-like-holder').addClass('not-liked');
    isLiked = false;
  }

  _this.likesObserversOverlay(id, bookmarkButton, isBookmarked, likeButton, isLiked);
}

DynamicList.prototype.likesObservers = function() {
  var _this = this;

  _this.likeButtons.forEach(function(button) {
    button.btn.on('liked', function(data){
      var entryTitle = this.$btn.parents('.list-item-body').find('.list-item-title').text();
      var count = button.btn.getCount() > 0 ? button.btn.getCount() : '';

      _this.$container.find('.simple-list-detail-overlay .simple-list-like-holder-' + button.id + ' .count').html(count);

      Fliplet.Analytics.trackEvent({
        category: 'list_dynamic_' + _this.data.layout,
        action: 'entry_like',
        label: entryTitle
      });
    });

    button.btn.on('liked.fail', function(data){
      var count = button.btn.getCount() > 0 ? button.btn.getCount() : '';
      _this.$container.find('.simple-list-detail-overlay .simple-list-like-holder-' + button.id).removeClass('liked').addClass('not-liked');
      _this.$container.find('.simple-list-detail-overlay .simple-list-like-holder-' + button.id + ' .count').html(count);
    });

    button.btn.on('unliked', function(data){
      var entryTitle = this.$btn.parents('.list-item-body').find('.list-item-title').text();
      var count = button.btn.getCount() > 0 ? button.btn.getCount() : '';

      _this.$container.find('.simple-list-detail-overlay .simple-list-like-holder-' + button.id + ' .count').html(count);

      Fliplet.Analytics.trackEvent({
        category: 'list_dynamic_' + _this.data.layout,
        action: 'entry_unlike',
        label: entryTitle
      });
    });

    button.btn.on('unliked.fail', function(data){
      var count = button.btn.getCount() > 0 ? button.btn.getCount() : '';
      _this.$container.find('.simple-list-detail-overlay .simple-list-like-holder-' + button.id).removeClass('not-liked').addClass('liked');
      _this.$container.find('.simple-list-detail-overlay .simple-list-like-holder-' + button.id + ' .count').html(count);
    });
  });

  _this.bookmarkButtons.forEach(function(button) {
    button.btn.on('liked', function(data){
      this.$btn.parents('.simple-list-item').addClass('bookmarked');
      var entryTitle = this.$btn.parents('.list-item-body').find('.list-item-title').text();
      Fliplet.Analytics.trackEvent({
        category: 'list_dynamic_' + _this.data.layout,
        action: 'entry_bookmark',
        label: entryTitle
      });
    });

    button.btn.on('liked.fail', function(data){
      this.$btn.parents('.simple-list-item').removeClass('bookmarked');
      _this.$container.find('.simple-list-detail-overlay .simple-list-bookmark-holder-' + button.id).removeClass('bookmarked').addClass('not-bookmarked');
    });

    button.btn.on('unliked', function(data){
      this.$btn.parents('.simple-list-item').removeClass('bookmarked');
      var entryTitle = this.$btn.parents('.list-item-body').find('.list-item-title').text();
      Fliplet.Analytics.trackEvent({
        category: 'list_dynamic_' + _this.data.layout,
        action: 'entry_unbookmark',
        label: entryTitle
      });
    });

    button.btn.on('unliked.fail', function(data){
      this.$btn.parents('.simple-list-item').addClass('bookmarked');
      _this.$container.find('.simple-list-detail-overlay .simple-list-bookmark-holder-' + button.id).removeClass('not-bookmarked').addClass('bookmarked');
    });
  });
}

DynamicList.prototype.likesObserversOverlay = function(id, bookmarkButton, isBookmarked, likeButton, isLiked) {
  var _this = this;

  var count;

  _this.$container.find('.simple-list-detail-overlay .simple-list-bookmark-wrapper').on('click', function() {
    if (isBookmarked) {
      $(this).parents('.simple-list-bookmark-holder').removeClass('bookmarked').addClass('not-bookmarked');
      bookmarkButton.btn.unlike();
      isBookmarked = !isBookmarked;
      return;
    }

    $(this).parents('.simple-list-bookmark-holder').removeClass('not-bookmarked').addClass('bookmarked');
    bookmarkButton.btn.like();
    isBookmarked = !isBookmarked;
  });

  _this.$container.find('.simple-list-detail-overlay .simple-list-like-wrapper').on('click', function() {
    if (isLiked) {
      $(this).parents('.simple-list-like-holder').removeClass('liked').addClass('not-liked');
      likeButton.btn.unlike();
      $(this).find('.count').html(count);
      isLiked = !isLiked;
      return;
    }

    $(this).parents('.simple-list-like-holder').removeClass('not-liked').addClass('liked');
    likeButton.btn.like();
    $(this).find('.count').html(count);
    isLiked = !isLiked;
  });
}

DynamicList.prototype.openLinkAction = function(entryId) {
  var _this = this;
  var entry = _.find(_this.listItems, function(entry) {
    return entry.id === entryId;
  });

  if (!entry) {
    return;
  }

  var value = entry.data[_this.data.summaryLinkAction.column];

  if (_this.data.summaryLinkAction.type === 'url') {
    Fliplet.Navigate.url(value);
  } else {
    Fliplet.Navigate.screen(parseInt(value, 10), { transition: 'fade' });
  }
}

DynamicList.prototype.showDetails = function (id) {
  // Function that loads the selected entry data into an overlay for more details
  var _this = this;
  var savedColumns = [];
  var modifiedData = _this.getPermissions(_this.listItems);
  var entryData = _.find(modifiedData, { id: id });
  // Define detail view data based on user's settings
  var newData = {
    id: entryData.id,
    editEntry: entryData.editEntry,
    deleteEntry: entryData.deleteEntry,
    likesEnabled: entryData.likesEnabled,
    bookmarksEnabled: entryData.bookmarksEnabled,
    commentsEnabled: entryData.commentsEnabled,
    data: [],
    originalData: entryData.data
  };

  _this.data.detailViewOptions.forEach(function(obj) {
    var label = '';
    var labelEnabled = true;
    var content = '';

    // Define label
    if (obj.fieldLabel === 'column-name' && obj.column !== 'custom') {
      label = obj.column;
    }
    if (obj.fieldLabel === 'custom-label') {
      label = new Handlebars.SafeString(Handlebars.compile(obj.customFieldLabel)(entryData.data));
    }
    if (obj.fieldLabel === 'no-label') {
      labelEnabled = false;
    }

    // Define content
    if (obj.customFieldEnabled) {
      content = new Handlebars.SafeString(Handlebars.compile(obj.customField)(entryData.data));
    } else {
      content = entryData.data[obj.column];
    }

    // Define data object
    var newObject = {
      content: content,
      label: label,
      labelEnabled: labelEnabled,
      type: obj.type
    }
    newData.data.push(newObject);
    savedColumns.push(obj.column);
  });

  var extraColumns = _.difference(_this.dataSourceColumns, savedColumns);
  if (_this.data.detailViewAutoUpdate) {
    extraColumns.forEach(function(column) {
      var newColumnData = {
        content: entryData.data[column],
        label: column,
        labelEnabled: true,
        type: 'text'
      };

      newData.data.push(newColumnData);
    });
  }

  // Process template with data
  var entryId = {
    id: id
  };
  var wrapper = '<div class="simple-list-detail-wrapper" data-entry-id="{{id}}"></div>';
  var $overlay = $('#simple-list-detail-overlay-' + _this.data.id);

  var src = _this.data.advancedSettings && _this.data.advancedSettings.detailHTML
    ? _this.data.advancedSettings.detailHTML
    : Fliplet.Widget.Templates[_this.layoutMapping[_this.data.layout]['detail']]();
  var beforeShowDetails = Promise.resolve({
    src: src,
    data: newData
  });

  if (typeof _this.data.beforeShowDetails === 'function') {
    beforeShowDetails = _this.data.beforeShowDetails({
      config: _this.data,
      src: src,
      data: newData
    });

    if (!(beforeShowDetails instanceof Promise)) {
      beforeShowDetails = Promise.resolve(beforeShowDetails);
    }
  }

  beforeShowDetails.then(function (data) {
    data = data || {};
    var template = Handlebars.compile(data.src || src);
    var wrapperTemplate = Handlebars.compile(wrapper);

    // This bit of code will only be useful if this component is added inside a Fliplet's Accordion component
    if (_this.$container.parents('.panel-group').not('.filter-overlay').length) {
      _this.$container.parents('.panel-group').not('.filter-overlay').addClass('remove-transform');
    }

    // Adds content to overlay
    $overlay.find('.simple-list-detail-overlay-content-holder').html(wrapperTemplate(entryId));
    $overlay.find('.simple-list-detail-wrapper').append(template(data.data || newData));

    _this.prepareSetupBookmarkOverlay(id);
    _this.updateCommentCounter(id, true);

    // Trigger animations
    $('body').addClass('lock');
    _this.$container.find('.simple-list-container').addClass('overlay-open');
    $overlay.addClass('open');

    if (typeof _this.data.afterShowDetails === 'function') {
      _this.data.afterShowDetails({
        config: _this.data,
        src: data.src || src,
        data: data.data || newData
      });
    }
  });
}

DynamicList.prototype.closeDetails = function() {
  // Function that closes the overlay
  var _this = this;

  var $overlay = $('#simple-list-detail-overlay-' + _this.data.id);
  $('body').removeClass('lock');
  $overlay.removeClass('open');
  _this.$container.find('.simple-list-container').removeClass('overlay-open');

  setTimeout(function() {
    // Clears overlay
    $overlay.find('.simple-list-detail-overlay-content-holder').html('');

    // This bit of code will only be useful if this component is added inside a Fliplet's Accordion component
    if (_this.$container.parents('.panel-group').not('.filter-overlay').length) {
      _this.$container.parents('.panel-group').not('.filter-overlay').removeClass('remove-transform');
    }
  }, 300);
}

/******************/
/**** COMMENTS ****/
/******************/

DynamicList.prototype.getCommentsCount = function(element) {
  var _this = this;
  var identifier = $(element).data('entry-id');
  _this.connectToCommentsDataSource(identifier);
}

DynamicList.prototype.connectToCommentsDataSource = function(id) {
  var _this = this;
  var content = {
    contentDataSourceEntryId: id,
    type: 'comment'
  };
  return Fliplet.Content({dataSourceId: _this.data.commentsDataSourceId})
    .then(function(instance) {
      return instance.query({
        allowGrouping: true,
        where: {
          content: content
        }
      });
    })
    .then(function(entries){
      var foundExisting = false;
      _this.comments.forEach(function(obj, index) {
        if (obj.contentDataSourceEntryId === id) {
          _this.comments[index] = {
            contentDataSourceEntryId: id,
            count: entries.length,
            entries: entries
          }
          foundExisting = true;
        }
      });

      if (!foundExisting) {
        _this.comments.push({
          contentDataSourceEntryId: id,
          count: entries.length,
          entries: entries
        });
      }

      _this.updateCommentCounter(id);

      return;
    })
    .catch(function (error) {
      Fliplet.UI.Toast.error(error, {
        message: 'Error loading data'
      });
    });
}

DynamicList.prototype.connectToUsersDataSource = function() {
  var _this = this;
  var options = {
    offline: true // By default on native platform it connects to offline DB. Set this option to false to connect to api's
  }

  return Fliplet.DataSources.connect(_this.data.userDataSourceId, options)
    .then(function(connection) {
      return connection.find();
    });
}

DynamicList.prototype.updateCommentCounter = function(id, isOverlay) {
  var _this = this;
  // Get comments for entry
  var entryComments = _.find(_this.comments, function(obj) {
    return obj.contentDataSourceEntryId === id;
  });

  // Display comments count
  var data = {};

  if (entryComments) {
    data.count = entryComments.count
  }

  var commentCounterTemplate = '<span class="count">{{#if count}}{{count}}{{/if}}</span> <i class="fa fa-comment-o fa-lg"></i> <span class="comment-label">Comment</span>';
  var counterCompiled = Handlebars.compile(commentCounterTemplate);
  var html = counterCompiled(data);
  if (isOverlay) {
    _this.$container.find('.simple-list-detail-overlay .simple-list-comemnt-holder-' + id).html(html);
  } else {
    _this.$container.find('.simple-list-comemnt-holder-' + id).html(html);
  }
}

DynamicList.prototype.showComments = function(id) {
  var _this = this;

  _this.$container.find('simple-list-comment-area').html(_this.commentsLoadingHTML);
  _this.connectToCommentsDataSource(id).then(function() {
    // Get comments for entry
    var entryComments = _.find(_this.comments, function(obj) {
      return obj.contentDataSourceEntryId === id;
    });

    // Display comments
    entryComments.entries.forEach(function(entry, index) {
      // Convert data/time
      var newDate = new Date(entry.createdAt);
      var timeInMilliseconds = newDate.getTime();
      var userName = _.compact(_.map(_this.data.userNameFields, function (name) {
        return _.get(entry, 'data.settings.user.' + name);
      })).join(' ').trim();

      entryComments.entries[index].timeInMilliseconds = timeInMilliseconds;
      entryComments.entries[index].literalDate = moment(entry.createdAt).calendar(null, {
        sameDay: '[Today], HH:mm',
        nextDay: '[Tomorrow], HH:mm',
        nextWeek: 'dddd, HH:mm',
        lastDay: '[Yesterday], HH:mm',
        lastWeek: 'dddd, HH:mm',
        sameElse: 'MMM Do YY, HH:mm'
      });
      entryComments.entries[index].userName = userName;
      entryComments.entries[index].photo = entry.data.settings.user[_this.data.userPhotoColumn] || '';
      entryComments.entries[index].text = entry.data.settings.text || '';

      var myEmail = '';
      if (_this.myUserData) {
        myEmail = _this.myUserData[_this.data.userEmailColumn] || _this.myUserData['email'];
      }

      var dataSourceEmail = '';
      if (entry.data.settings.user && entry.data.settings.user[_this.data.userEmailColumn]) {
        dataSourceEmail = entry.data.settings.user[_this.data.userEmailColumn];
      }

      // Check if comment is from current user
      if (_this.myUserData && _this.myUserData.isSaml2) {
        var myEmailParts = myEmail.match(/[^\@]+[^\.]+/);
        var toComparePart = myEmailParts && myEmailParts.length ? myEmailParts[0] : '';
        var dataSourceEmailParts = dataSourceEmail.match(/[^\@]+[^\.]+/);
        var toComparePart2 = dataSourceEmailParts && dataSourceEmailParts.length ? dataSourceEmailParts[0] : '';

        if (toComparePart.toLowerCase() === toComparePart2.toLowerCase()) {
          entryComments.entries[index].currentUser = true;
        }
      } else if (dataSourceEmail === myEmail) {
        entryComments.entries[index].currentUser = true;
      }
    });
    entryComments.entries = _.orderBy(entryComments.entries, ['timeInMilliseconds'], ['asc']);

    if (!_this.autosizeInit) {
      autosize(_this.$container.find('simple-list-comment-input-holder textarea'));
      _this.autosizeInit = true;
    }

    var commentsTemplate = Fliplet.Widget.Templates[_this.layoutMapping[_this.data.layout]['comments']];
    var commentsTemplateCompiled = Handlebars.compile(commentsTemplate());
    var commentsHTML = commentsTemplateCompiled(entryComments.entries);
    // Display comments (fl-comments-list-holder)
    var $commentArea = _this.$container.find('.simple-list-comment-area');
    $commentArea.html(commentsHTML).stop().animate({
      scrollTop: $commentArea[0].scrollHeight
    }, 250);
  });
}

DynamicList.prototype.sendComment = function(id, value) {
  var _this = this;
  var guid = Fliplet.guid();
  var userName = '';

  if (!_this.myUserData || (_this.myUserData && (!_this.myUserData[_this.data.userEmailColumn] && !_this.myUserData['email']))) {
    return Fliplet.Navigate.popup({
      title: 'Invalid login',
      message: 'You must be logged in to use this feature.'
    });
  }

  var myEmail = _this.myUserData[_this.data.userEmailColumn] || _this.myUserData['email'] || _this.myUserData['Email'];
  var userFromDataSource = _.find(_this.allUsers, function(user) {
    /**
     * there could be users with null for Email
     */
    var toCompareDataEmailPart = user.data[_this.data.userEmailColumn] ? user.data[_this.data.userEmailColumn].match(/[^\@]+[^\.]+/) : null;
    var toCompareEmailPart = myEmail.match(/[^\@]+[^\.]+/);
    /**
     * the regexp match could return null
     */
    return toCompareDataEmailPart && toCompareEmailPart && toCompareDataEmailPart[0].toLowerCase() === toCompareEmailPart[0].toLowerCase();
  });

  if (!userFromDataSource) {
    return Fliplet.Navigate.popup({
      title: 'Invalid user',
      message: 'We couldn\'t find your user details.'
    });
  }

  _this.appendTempComment(id, value, guid, userFromDataSource);

  _this.comments.forEach(function(obj, idx) {
    if (obj.contentDataSourceEntryId === id) {
      _this.comments[idx].count++
    }
  });

  _this.updateCommentCounter(id);

  userName = _.compact(_.map(_this.data.userNameFields, function (name) {
    return _this.myUserData.isSaml2
      ? _.get(userFromDataSource, 'data.' + name)
      : _this.myUserData[name];
  })).join(' ').trim();

  var comment = {
    fromName: userName,
    user: _this.myUserData.isSaml2 ? userFromDataSource.data : _this.myUserData
  };

  var content = {
    contentDataSourceEntryId: id,
    type: 'comment'
  };

  _.assignIn(comment, { contentDataSourceEntryId: id });

  var query;

  var timestamp = (new Date()).toISOString();

  // Get mentioned user(s)
  var mentionRegexp = /\B@[a-z0-9_-]+/ig;
  var mentions = value.match(mentionRegexp);
  var usersMentioned = [];

  if (mentions && mentions.length) {
    var filteredUsers = _.filter(_this.usersToMention, function(userToMention) {
      return mentions.indexOf('@' + userToMention.username) > -1;
    });

    if (filteredUsers && filteredUsers.length) {
      filteredUsers.forEach(function(filteredUser) {
        var foundUser = _.find(_this.allUsers, function(user) {
          return user.id === filteredUser.id;
        });

        if (foundUser) {
          usersMentioned.push(foundUser);
        }
      });
    }
  }

  comment.mentions = [];
  if (usersMentioned && usersMentioned.length) {
    usersMentioned.forEach(function(user) {
      comment.mentions.push(user.id);
    });
  }

  comment.text = value;
  comment.timestamp = timestamp;

  return Fliplet.Profile.Content({dataSourceId: _this.data.commentsDataSourceId})
    .then(function(instance) {
      return instance.create(content, {
        settings: comment
      })
    })
    .then(function(comment) {
      _this.comments.forEach(function(obj, idx) {
        if (obj.contentDataSourceEntryId === id) {
          _this.comments[idx].entries.push(comment);
        }
      });
      _this.replaceComment(guid, comment, 'final');
    })
    .catch(function onQueryError(error) {
      // Reverses count if error occurs
      console.error(error);
      _this.comments.forEach(function(obj, idx) {
        if (obj.contentDataSourceEntryId === id) {
          _this.comments[idx].count--
        }
      });

      _this.updateCommentCounter(id);
    });
}

DynamicList.prototype.appendTempComment = function(id, value, guid, userFromDataSource) {
  var _this = this;
  var timestamp = (new Date()).toISOString();
  var userName = _.compact(_.map(_this.data.userNameFields, function (name) {
    return _this.myUserData.isSaml2
      ? _.get(userFromDataSource, 'data.' + name)
      : _this.myUserData[name];
  })).join(' ').trim();

  var commentInfo = {
    id: guid,
    literalDate: moment(timestamp).calendar(null, {
      sameDay: '[Today], HH:mm',
      nextDay: '[Tomorrow], HH:mm',
      nextWeek: 'dddd, HH:mm',
      lastDay: '[Yesterday], HH:mm',
      lastWeek: 'dddd, HH:mm',
      sameElse: 'MMM Do YY, HH:mm'
    }),
    userName: userName,
    photo: _this.myUserData[_this.data.userPhotoColumn] || '',
    text: value
  };

  var tempCommentTemplate = Fliplet.Widget.Templates[_this.layoutMapping[_this.data.layout]['temp-comment']];
  var tempCommentTemplateCompiled = Handlebars.compile(tempCommentTemplate());
  var tempCommentHTML = tempCommentTemplateCompiled(commentInfo);
  var $commentArea = _this.$container.find('.simple-list-comment-area');
  $commentArea.append(tempCommentHTML);
  $commentArea.stop().animate({
    scrollTop: $commentArea[0].scrollHeight
  }, 250);
}

DynamicList.prototype.replaceComment = function(guid, commentData, context) {
  var _this = this;
  var userName = _.compact(_.map(_this.data.userNameFields, function (name) {
    return _.get(commentData, 'data.settings.user.' + name);
  })).join(' ').trim();

  if (!commentData.literalDate) {
    commentData.literalDate = moment(commentData.createdAt).calendar(null, {
      sameDay: '[Today], HH:mm',
      nextDay: '[Tomorrow], HH:mm',
      nextWeek: 'dddd, HH:mm',
      lastDay: '[Yesterday], HH:mm',
      lastWeek: 'dddd, HH:mm',
      sameElse: 'MMM Do YY, HH:mm'
    });
  }

  var myEmail = _this.myUserData[_this.data.userEmailColumn] || _this.myUserData['email'];
  var commentEmail = '';
  if (commentData.data.settings.user[_this.data.userEmailColumn]) {
    commentEmail = commentData.data.settings.user[_this.data.userEmailColumn];
  }
  var commentInfo = {
    id: commentData.id,
    literalDate: commentData.literalDate,
    userName: userName,
    photo: commentData.data.settings.user[_this.data.userPhotoColumn] || '',
    text: commentData.data.settings.text
  };

  if (context === 'final') {
    // Check if comment is from current user
    if (_this.myUserData && _this.myUserData.isSaml2) {
      var myEmailParts = myEmail.match(/[^\@]+[^\.]+/);
      var toComparePart = myEmailParts[0];
      var commentEmailParts = commentEmail.match(/[^\@]+[^\.]+/);
      var toComparePart2 = commentEmailParts[0];

      if (toComparePart.toLowerCase() === toComparePart2.toLowerCase()) {
        commentInfo.currentUser = true;
      }
    } else {
      if (commentEmail === myEmail) {
        commentInfo.currentUser = true;
      }
    }

    var commentTemplate = Fliplet.Widget.Templates[_this.layoutMapping[_this.data.layout]['single-comment']];
    var commentTemplateCompiled = Handlebars.compile(commentTemplate());
    var commentHTML = commentTemplateCompiled(commentInfo);
  }
  if (context === 'temp') {
    var commentTemplate = Fliplet.Widget.Templates[_this.layoutMapping[_this.data.layout]['temp-comment']];
    var commentTemplateCompiled = Handlebars.compile(commentTemplate());
    var commentHTML = commentTemplateCompiled(commentInfo);
  }
  _this.$container.find('.fl-individual-comment[data-id="' + guid + '"]').replaceWith(commentHTML);
}

DynamicList.prototype.deleteComment = function(id) {
  var _this = this;
  var entryId = _this.$container.find('.simple-list-item.open').data('entry-id') || _this.entryClicked;
  var commentHolder = _this.$container.find('.fl-individual-comment[data-id="' + id + '"]');
  Fliplet.DataSources.connect(_this.data.commentsDataSourceId).then(function (connection) {
    connection.removeById(id, { ack: true }).then(function onRemove() {
      _this.comments.forEach(function(obj, i) {
        if (obj.contentDataSourceEntryId && obj.contentDataSourceEntryId === entryId) {
          _.remove(_this.comments[i].entries, function(entry) {
            return entry.id === id;
          });
          _this.comments[i].count = _this.comments[i].entries.length;
        }
      });

      _this.updateCommentCounter(entryId);
      commentHolder.remove();
    });
  });
}

DynamicList.prototype.saveComment = function(entryId, commentId, value) {
  var _this = this;
  var commentData;
  var entryComments = _.find(_this.comments, function(entry) {
    return entry.contentDataSourceEntryId === entryId;
  });

  if (entryComments) {
    commentData = _.find(entryComments.entries, function(comment) {
      return comment.id === commentId;
    });
  }

  if (commentData) {
    commentData.data.settings.text = value;
    _this.replaceComment(commentId, commentData, 'temp');
  }

  var content = {
    contentDataSourceEntryId: entryId,
    type: 'comment'
  };

  Fliplet.Content({dataSourceId: _this.data.commentsDataSourceId})
    .then(function(instance) {
      return instance.update({
        settings: commentData.data.settings
      }, {
        where: {
          content: content
        }
      });
    })
    .then(function() {
      _this.replaceComment(commentId, commentData, 'final');
    });
}<|MERGE_RESOLUTION|>--- conflicted
+++ resolved
@@ -1334,24 +1334,11 @@
     fields = _.compact([fields]);
   }
 
-<<<<<<< HEAD
   fields.forEach(function(field) {
     searchedData = _.concat(searchedData, _.filter(_this.listItems, function(obj) {
       return !_.isNil(obj.data[field]) && _this.Utils.Record.contains(obj.data[field], value);
     }));
   });
-=======
-      if (filteredData.length) {
-        filteredData.forEach(function(item) {
-          searchedData.push(item);
-        });
-      }
-    });
-  } else {
-    searchedData = _.filter(_this.listItems, function(obj) {
-      return _this.Utils.Record.contains(obj, value);
-    });
->>>>>>> 61391fdc
 
   // Remove duplicates
   searchedData = _.uniq(searchedData);
@@ -1361,29 +1348,13 @@
     return;
   }
 
-<<<<<<< HEAD
-=======
-  // Remove duplicates
-  searchedData = _.uniq(searchedData);
-
-  if (_this.pvSearchQuery && _this.pvSearchQuery.openSingleEntry && searchedData.length === 1) {
-    _this.showDetails(searchedData[0].id);
-    return;
-  }
-
->>>>>>> 61391fdc
   $inputField.val('');
   $inputField.blur();
   _this.$container.find('.hidden-search-controls').addClass('is-searching').removeClass('no-results');
   _this.$container.find('.hidden-search-controls').addClass('active');
-<<<<<<< HEAD
 
   // Removes cards
   $('#simple-list-wrapper-' + _this.data.id).html('');
-=======
-  // Removes cards
-  _this.$container.find('#simple-list-wrapper-' + _this.data.id).html('');
->>>>>>> 61391fdc
   // Adds search query to HTML
   _this.$container.find('.current-query').html(value);
 
