// Constructor
function DynamicList(id, data) {
  var _this = this;

  this.flListLayoutConfig = window.flListLayoutConfig;
  this.layoutMapping = {
    'simple-list': {
      'base': 'templates.build.simple-list-base',
      'loop': 'templates.build.simple-list-loop',
      'detail': 'templates.build.simple-list-detail',
      'filter': 'templates.build.simple-list-filters',
      'comments': 'templates.build.simple-list-comment',
      'single-comment': 'templates.build.simple-list-single-comment',
      'temp-comment': 'templates.build.simple-list-temp-comment'
    }
  };

  // Makes data and the component container available to Public functions
  this.data = data;
  this.data['summary-fields'] = this.data['summary-fields'] || this.flListLayoutConfig[this.data.layout]['summary-fields'];
  this.data.computedFields = this.data.computedFields || {};
  this.data.forceRenderList = false;
  this.$container = $('[data-dynamic-lists-id="' + id + '"]');

  // Other variables
  // Global variables
  this.allowClick = true;
  this.allUsers;
  this.usersToMention;
  this.commentsLoadingHTML = '<div class="loading-holder"><i class="fa fa-circle-o-notch fa-spin"></i> Loading...</div>';
  this.entryClicked = undefined;
  this.isFiltering;
  this.isSearching;
  this.showBookmarks;
  this.fetchedAllBookmarks = false;

  this.listItems;
  this.modifiedListItems;
  this.searchedListItems;
  this.entryOverlay;
  this.myUserData = {};
  this.dataSourceColumns;
  this.searchValue = '';
  this.activeFilters = {};

  this.queryOpen = false;
  this.querySearch = false;
  this.queryFilter = false;
  this.queryPreFilter = false;
  this.pvPreviousScreen;
  this.pvGoBack;
  this.pvSearchQuery;
  this.pvFilterQuery;
  this.pvPreFilterQuery;
  this.pvOpenQuery;
  this.openedEntryOnQuery = false;
  this.sortOrder = 'asc';
  this.sortField = null;

  /**
   * this specifies the batch size to be used when rendering in chunks
   */
  this.INCREMENTAL_RENDERING_BATCH_SIZE = 100;

  this.data.bookmarksEnabled = _.get(this, 'data.social.bookmark');

  this.data.searchIconsEnabled = this.data.filtersEnabled || this.data.bookmarksEnabled || this.data.sortEnabled;

  // Register handlebars helpers
  this.Utils.registerHandlebarsHelpers();
  // Get the current session data
  Fliplet.User.getCachedSession().then(function(session) {
    if (_.get(session, 'entries.saml2.user')) {
      _this.myUserData = _.get(session, 'entries.saml2.user');
      _this.myUserData[_this.data.userEmailColumn] = _this.myUserData.email;
      _this.myUserData.isSaml2 = true;
    }

    if (_.get(session, 'entries.dataSource.data')) {
      _.extend(_this.myUserData, _.get(session, 'entries.dataSource.data'));
    }

    // Start running the Public functions
    _this.initialize();
  });
}

DynamicList.prototype.Utils = Fliplet.Registry.get('dynamicListUtils');

DynamicList.prototype.toggleFilterElement = function(target, toggle) {
  var $target = this.Utils.DOM.$(target);

  if (typeof toggle === 'undefined') {
    $target.toggleClass('mixitup-control-active');
  } else {
    $target[!!toggle ? 'addClass' : 'removeClass']('mixitup-control-active');
  }

  if (this.$container.find('.mixitup-control-active').length) {
    this.$container.find('.clear-filters').removeClass('hidden');
  } else {
    this.$container.find('.clear-filters').addClass('hidden');
  }

  this.Utils.Page.updateActiveFilterCount({
    filtersInOverlay: this.data.filtersInOverlay,
    $target: $target
  });
};

DynamicList.prototype.clearFilters = function() {
  this.toggleFilterElement(this.$container.find('.hidden-filter-controls-filter.mixitup-control-active'), false);

  return this.searchData();
};

DynamicList.prototype.hideFilterOverlay = function() {
  this.$container.find('.simple-list-search-filter-overlay').removeClass('display');
  $('body').removeClass('lock has-filter-overlay');
};

DynamicList.prototype.attachObservers = function() {
  var _this = this;

  Fliplet.Hooks.on('beforePageView', function(options) {
    if (options.addToHistory === false) {
      _this.closeDetails();
    }
  });

  $(window).resize(function() {
    _this.Utils.DOM.adjustAddButtonPosition(_this);
  });

  Fliplet.Hooks.on('flListDataAfterRenderList', function() {
    _this.Utils.DOM.adjustAddButtonPosition(_this);
  });

  _this.$container
    .on('show.bs.dropdown', function(event) {
      var $element = $(event.target);

      $element.parents('[data-collapse-id]').css('overflow', 'visible');
      $element.parents('.panel-group').css({
        'z-index': 1000,
        position: 'relative'
      });
    })
    .on('hide.bs.dropdown', function(event) {
      var $element = $(event.target);

      $element.parents('[data-collapse-id]').css('overflow', 'hidden');
      $element.parents('.panel-group').css({
        'z-index': 'auto',
        position: 'static'
      });
    })
    .on('click', '[data-lfd-back]', function() {
      var result;

      if (!_this.pvGoBack && !_this.pvGoBack.enableButton) {
        return;
      }

      if (!_this.pvGoBack && !_this.pvGoBack.action) {
        try {
          _this.pvGoBack.action = eval(_this.pvGoBack.action);
        } catch (error) {
          console.error('Your custom function for the back button contains a syntax error: ' + error);
        }
      }

      try {
        result = (typeof _this.pvGoBack.action === 'function') && _this.pvGoBack.action();
      } catch (error) {
        console.error('Your custom function for the back button thrown an error: ' + error);
      }

      if (!(result instanceof Promise)) {
        result = Promise.resolve();
      }

      return result.then(function() {
        return Fliplet.Navigate.back();
      }).catch(function(error) {
        console.error(error);
      });
    })
    .on('keydown', '.fa-sort-amount-desc', function(event) {
      if (!_this.Utils.accessibilityHelpers.isExecute(event)) {
        return;
      }

      $(event.currentTarget).dropdown('toggle');
    })
    .on('click keydown', '.sort-group .list-sort li', function(e) {
      if (!_this.Utils.accessibilityHelpers.isExecute(e)) {
        return;
      }

      e.stopPropagation();

      var $sortListItem = $(e.currentTarget);
      var $sortOrderIcon = $sortListItem.find('i');
      var $sortList = _this.$container.find('.list-sort li');
      var sortClasses = {
        none: 'fa-sort',
        asc: 'fa-sort-asc',
        desc: 'fa-sort-desc'
      };

      _this.sortOrder = $sortListItem.data('sortOrder') === 'asc' ? 'desc' : 'asc';
      _this.sortField = $sortListItem.data('sortField');
      _this.Utils.DOM.resetSortIcons({ $sortList: $sortList });

      $sortOrderIcon.removeClass(_.values(sortClasses).join(' ')).addClass(sortClasses[_this.sortOrder]);
      $sortListItem.data('sortOrder', _this.sortOrder);

      _this.Utils.Records.sortByField({
        $container: _this.$container,
        $listContainer: $('#simple-list-wrapper-' + _this.data.id),
        listItem: '.simple-list-item',
        records: _this.searchedListItems,
        sortOrder: _this.sortOrder,
        sortField: _this.sortField
      });
    })
    .on('click keydown', '.apply-filters', function(event) {
      if (!_this.Utils.accessibilityHelpers.isExecute(event)) {
        return;
      }

      _this.$container.find('.fa-sliders').focus();

      _this.hideFilterOverlay();
      _this.searchData();
    })
    .on('click keydown', '.clear-filters', function(event) {
      if (!_this.Utils.accessibilityHelpers.isExecute(event)) {
        return;
      }

      $(this).addClass('hidden');
      _this.$container.find('.fa-sliders').focus();

      _this.hideFilterOverlay();
      _this.clearFilters();
    })
    .on('click keydown', '.hidden-filter-controls-filter', function(event) {
      if (!_this.Utils.accessibilityHelpers.isExecute(event)) {
        return;
      }

      var $filter = $(this);

      Fliplet.Analytics.trackEvent({
        category: 'list_dynamic_' + _this.data.layout,
        action: 'filter',
        label: $filter.text().trim()
      });

      _this.toggleFilterElement($filter);

      if ($filter.parents('.inline-filter-holder').length) {
        // @HACK Skip an execution loop to allow custom handlers to update the filters
        setTimeout(function() {
          _this.searchData();
        }, 0);
      }
    })
    .on('click keydown', '.simple-list-item', function(event) {
      if (!_this.Utils.accessibilityHelpers.isExecute(event)) {
        return;
      }

      if ($(event.target).hasClass('simple-list-social-holder') || $(event.target).parents('.simple-list-social-holder').length) {
        return;
      }

      $(event.target).parents('.simple-list-container').addClass('hidden');
      $('.dynamic-list-add-item').addClass('hidden');

      var entryId = $(this).data('entry-id');
      var entryTitle = $(this).find('.list-item-title').text().trim();
      var beforeOpen = Promise.resolve();

      if (typeof _this.data.beforeOpen === 'function') {
        beforeOpen = _this.data.beforeOpen({
          config: _this.data,
          entry: _.find(_this.listItems, { id: entryId }),
          entryId: entryId,
          entryTitle: entryTitle,
          event: event
        });

        if (!(beforeOpen instanceof Promise)) {
          beforeOpen = Promise.resolve(beforeOpen);
        }
      }

      beforeOpen.then(function() {
        Fliplet.Analytics.trackEvent({
          category: 'list_dynamic_' + _this.data.layout,
          action: 'entry_open',
          label: entryTitle
        });

        if (_this.data.summaryLinkOption === 'link' && _this.data.summaryLinkAction) {
          _this.Utils.Navigate.openLinkAction({
            records: _this.listItems,
            recordId: entryId,
            summaryLinkAction: _this.data.summaryLinkAction
          });

          return;
        }

        _this.showDetails(entryId);
        Fliplet.Page.Context.update({
          dynamicListOpenId: entryId
        });
      });
    })
    .on('click keydown', '.simple-list-detail-overlay-close', function(event) {
      if (!_this.Utils.accessibilityHelpers.isExecute(event)) {
        return;
      }

      var result;

      $('.simple-list-container').removeClass('hidden');

      var id = _this.$container.find('.simple-list-detail-wrapper[data-entry-id]').data('entry-id');

      _this.$container.find('.simple-list-item[data-entry-id="' + id + '"]').focus();

      if ($(this).hasClass('go-previous-screen')) {
        if (!_this.pvPreviousScreen) {
          return;
        }

        try {
          _this.pvPreviousScreen = eval(_this.pvPreviousScreen);
        } catch (error) {
          console.error('Your custom function contains a syntax error: ' + error);
        }

        try {
          result = (typeof _this.pvPreviousScreen === 'function') && _this.pvPreviousScreen();
        } catch (error) {
          console.error('Your custom function thrown an error: ' + error);
        }

        if (!(result instanceof Promise)) {
          result = Promise.resolve();
        }

        return result.then(function() {
          return Fliplet.Navigate.back();
        }).catch(function(error) {
          console.error(error);
        });
      }

      _this.closeDetails();
    })
    .on('click keydown', '.list-search-icon .fa-sliders', function(event) {
      if (!_this.Utils.accessibilityHelpers.isExecute(event)) {
        return;
      }

      var $elementClicked = $(this);
      var $parentElement = $elementClicked.parents('.simple-list-container');

      Fliplet.Page.Context.remove('dynamicListFilterHideControls');

      if (_this.data.filtersInOverlay) {
        $parentElement.find('.simple-list-search-filter-overlay').addClass('display');
        $('body').addClass('lock has-filter-overlay');
        $('.simple-list-search-filter-overlay .simple-list-overlay-close').focus();

        Fliplet.Analytics.trackEvent({
          category: 'list_dynamic_' + _this.data.layout,
          action: 'search_filter_controls_overlay_activate'
        });

        return;
      }

      $parentElement.find('.hidden-filter-controls').addClass('active');
      $parentElement.find('.list-search-cancel').addClass('active').focus();
      $parentElement.find('.hidden-filter-controls-filter-container').removeClass('hidden');
      $elementClicked.addClass('active');

      _this.calculateFiltersHeight($parentElement);

      Fliplet.Analytics.trackEvent({
        category: 'list_dynamic_' + _this.data.layout,
        action: 'search_filter_controls_activate'
      });
    })
    .on('click keydown', '.simple-list-overlay-close', function(event) {
      if (!_this.Utils.accessibilityHelpers.isExecute(event)) {
        return;
      }

      var $elementClicked = $(this);
      var $parentElement = $elementClicked.parents('.simple-list-search-filter-overlay');

      $parentElement.removeClass('display');

      $('.simple-list-container, .dynamic-list-add-item').removeClass('hidden');
      $('body').removeClass('lock has-filter-overlay');
      $('.list-search-icon .fa-sliders').focus();

      // Clear all selected filters
      _this.toggleFilterElement(_this.$container.find('.mixitup-control-active:not(.toggle-bookmarks)'), false);

      // No filters selected
      if (_.isEmpty(_this.activeFilters)) {
        _this.$container.find('.clear-filters').addClass('hidden');

        return;
      }

      if (!_.has(_this.activeFilters, 'undefined')) {
        // Select filters based on existing settings
        var selectors = _.flatten(_.map(_this.activeFilters, function(values, field) {
          return _.map(values, function(value) {
            return '.hidden-filter-controls-filter[data-field="' + field + '"][data-value="' + value + '"]';
          });
        })).join(',');

        _this.toggleFilterElement(_this.$container.find(selectors), true);

        _this.$container.find('.clear-filters').removeClass('hidden');

        return;
      }

      // Legacy class-based settings
      _this.activeFilters['undefined'].forEach(function(filter) {
        _this.toggleFilterElement(_this.$container.find('.hidden-filter-controls-filter[data-toggle="' + filter + '"]'), true);
      });

      _this.$container.find('.clear-filters').removeClass('hidden');
    })
    .on('click keydown', '.list-search-cancel', function(event) {
      if (!_this.Utils.accessibilityHelpers.isExecute(event)) {
        return;
      }

      // Hide filters
      $(this).removeClass('active');
      _this.$container.find('.hidden-filter-controls').removeClass('active');
      _this.$container.find('.list-search-icon .fa-sliders').removeClass('active').focus();
      _this.$container.find('.hidden-filter-controls-filter-container').addClass('hidden');
      _this.$container.find('.hidden-filter-controls').animate({ height: 0 }, 200);

      // Clear filters
      _this.clearFilters();
    })
    .on('keyup input', '.search-holder input', function(e) {
      var $inputField = $(this);
      var value = $inputField.val();

      Fliplet.Hooks.run(e.type === 'keyup' ? 'flListDataSearchKeyUp' : 'flListDataSearchInput', {
        instance: _this,
        config: _this.data,
        id: _this.data.id,
        uuid: _this.data.uuid,
        container: _this.$container,
        input: $inputField,
        value: value,
        event: e
      }).then(function() {
        // In case the value has been changed via hooks
        value = $inputField.val();

        if (value.length) {
          $inputField.addClass('not-empty');
        } else {
          $inputField.removeClass('not-empty');
        }

        if (e.type === 'keyup' && (e.which === 13 || e.keyCode === 13)) {
          if (value === '') {
            _this.$container.find('.simple-list-container').removeClass('searching');
            _this.isSearching = false;
            _this.searchData('');

            return;
          }

          Fliplet.Analytics.trackEvent({
            category: 'list_dynamic_' + _this.data.layout,
            action: 'search',
            label: value
          });

          _this.$container.find('.simple-list-container').addClass('searching');
          _this.isSearching = true;
          _this.searchData(value);
        }
      });
    })
    .on('click keydown', '.search-holder .search-btn', function(event) {
      if (!_this.Utils.accessibilityHelpers.isExecute(event)) {
        return;
      }

      var $inputField = $(this).parents('.search-holder').find('.search-feed');
      var value = $inputField.val();

      if (value === '') {
        _this.$container.find('.simple-list-container').removeClass('searching');
        _this.isSearching = false;
        _this.searchData('');

        return;
      }

      Fliplet.Analytics.trackEvent({
        category: 'list_dynamic_' + _this.data.layout,
        action: 'search',
        label: value
      });

      _this.$container.find('.simple-list-container').addClass('searching');
      _this.isSearching = true;
      _this.searchData(value);
    })
    .on('click keydown', '.clear-search', function(event) {
      if (!_this.Utils.accessibilityHelpers.isExecute(event)) {
        return;
      }

      _this.$container.find('.simple-list-container').removeClass('searching');
      _this.isSearching = false;
      _this.searchData('');
    })
    .on('show.bs.collapse', '.simple-list-filters-panel .panel-collapse', function(event) {
      event.stopPropagation();
      $(this).siblings('.panel-heading').find('.fa-angle-down').removeClass('fa-angle-down').addClass('fa-angle-up');
    })
    .on('hide.bs.collapse', '.simple-list-filters-panel .panel-collapse', function() {
      $(this).siblings('.panel-heading').find('.fa-angle-up').removeClass('fa-angle-up').addClass('fa-angle-down');
    })
    .on('click keydown', '.simple-list-filters-panel', function(event) {
      if (!_this.Utils.accessibilityHelpers.isExecute(event)) {
        return;
      }

      $(event.target).find('.collapse').collapse('toggle');
    })
    .on('click keydown', '.simple-list-comment-holder', function(event) {
      if (!_this.Utils.accessibilityHelpers.isExecute(event)) {
        return;
      }

      event.stopPropagation();

      var identifier;

      if (_this.$container.find('.simple-list-container').hasClass('overlay-open')) {
        identifier = $(this).parents('.simple-list-details-holder').data('entry-id');
      } else {
        identifier = $(this).parents('.simple-list-item').data('entry-id');
      }

      _this.entryClicked = identifier;
      _this.showComments(identifier);

      Fliplet.Analytics.trackEvent({
        category: 'list_dynamic_' + _this.data.layout,
        action: 'comments_open'
      });
    })
    .on('click keydown', '.simple-list-comment-close-panel', function() {
      if (!_this.Utils.accessibilityHelpers.isExecute(event)) {
        return;
      }

      _this.$container.find('.simple-list-comment-panel').removeClass('open');
      _this.$container.find('.simple-list-detail-overlay-content-holder').removeClass('lock');
      _this.$container.find('.simple-list-comment-close-panel').focus();

      if (!_this.$container.find('.simple-list-container').hasClass('overlay-open')) {
        $('body').removeClass('lock');
      }
    })
    .on('click', '.simple-list-comment-input-holder .comment', function() {
      var entryId = _this.entryClicked;
      var $commentArea = $(this).parents('.simple-list-comment-input-holder').find('[data-comment-body]');
      var comment = $commentArea.val().trim();

      $commentArea.val('').trigger('change');
      autosize.update($commentArea);

      if (comment) {
        _this.sendComment(entryId, comment);
      }

      Fliplet.Analytics.trackEvent({
        category: 'list_dynamic_' + _this.data.layout,
        action: 'comment_send'
      });
    })
    .on('focus', '[data-comment-body]', function() {
      var _that = $(this);

      if (Modernizr.ios) {
        setTimeout(function() {
          _that.parents('.simple-list-comment-panel').addClass('typing');

          // Adds binding
          $(document).on('touchstart', '[data-comment-body]', function() {
            $(this).focus();
          });
        }, 0);
      }

      Fliplet.Analytics.trackEvent({
        category: 'list_dynamic_' + _this.data.layout,
        action: 'comment_entered'
      });
    })
    .on('blur', '[data-comment-body]', function() {
      var _that = $(this);

      if (Modernizr.ios) {
        setTimeout(function() {
          _that.parents('.simple-list-comment-panel').removeClass('typing');
          window.scrollTo(0, 0);

          // Removes binding
          $(document).off('touchstart', '[data-comment-body]');
        }, 0);
      }
    })
    .on('keyup change', '[data-comment-body]', function() {
      var value = $(this).val().trim();

      if (value.length) {
        $(this).parents('.simple-list-comment-input-holder').addClass('ready');
      } else {
        $(this).parents('.simple-list-comment-input-holder').removeClass('ready');
      }
    })
    .on('click', '.simple-list-comment-input-holder .save', function() {
      var commentId = _this.$container.find('.fl-individual-comment.editing').data('id');
      var entryId = _this.entryClicked;
      var $commentArea = $(this).parents('.simple-list-comment-input-holder').find('[data-comment-body]');
      var comment = $commentArea.val();

      _this.$container.find('.fl-individual-comment').removeClass('editing');
      _this.$container.find('.simple-list-comment-input-holder').removeClass('editing');
      $commentArea.val('').trigger('change');
      autosize.update($commentArea);

      if (comment !== '') {
        _this.saveComment(entryId, commentId, comment);
      }

      Fliplet.Analytics.trackEvent({
        category: 'list_dynamic_' + _this.data.layout,
        action: 'comment_save_edit'
      });
    })
    .on('click', '.simple-list-comment-input-holder .cancel', function() {
      _this.$container.find('.fl-individual-comment').removeClass('editing');
      _this.$container.find('.simple-list-comment-input-holder').removeClass('editing');

      var $messageArea = _this.$container.find('[data-comment-body]');

      $messageArea.val('').trigger('change');
      autosize.update($messageArea);
    })
    .on('click', '.final .fl-comment-value', function(e) {
      e.preventDefault();

      var _that = $(this);
      var commentId = $(this).parents('.fl-individual-comment').data('id');
      var $parentContainer = $(this).parents('.fl-individual-comment');
      var textToCopy = $(this).text().trim();

      if ($parentContainer.hasClass('current-user')) {
        Fliplet.UI.Actions({
          title: 'What do you want to do?',
          labels: [
            {
              label: 'Copy',
              action: {
                type: 'copyText',
                text: textToCopy
              }
            },
            {
              label: 'Edit',
              action: function() {
                var $messageArea = _this.$container.find('[data-comment-body]');

                _that.parents('.fl-individual-comment').addClass('editing');
                _this.$container.find('.simple-list-comment-input-holder').addClass('editing');

                $messageArea.val(textToCopy);
                autosize.update($messageArea);
                $messageArea.focus();
                $messageArea.trigger('change');

                Fliplet.Analytics.trackEvent({
                  category: 'list_dynamic_' + _this.data.layout,
                  action: 'comment_edit'
                });
              }
            },
            {
              label: 'Delete',
              action: function() {
                var options = {
                  title: 'Delete comment',
                  message: 'Are you sure you want to delete this comment?',
                  labels: ['Delete', 'Cancel'] // Native only (defaults to [OK,Cancel])
                };

                Fliplet.Navigate.confirm(options)
                  .then(function(result) {
                    Fliplet.Analytics.trackEvent({
                      category: 'list_dynamic_' + _this.data.layout,
                      action: 'comment_delete'
                    });

                    if (!result) {
                      return;
                    }

                    _this.deleteComment(commentId);
                  });
              }
            }
          ],
          cancel: 'Cancel'
        }).then(function(i) {
          if (i === 0) {
            Fliplet.Analytics.trackEvent({
              category: 'list_dynamic_' + _this.data.layout,
              action: 'comment_copy'
            });
          }
        });
      } else {
        Fliplet.UI.Actions({
          title: 'What do you want to do?',
          labels: [
            {
              label: 'Copy',
              action: {
                type: 'copyText',
                text: textToCopy
              }
            }
          ],
          cancel: 'Cancel'
        }).then(function(i) {
          if (i === 0) {
            Fliplet.Analytics.trackEvent({
              category: 'list_dynamic_' + _this.data.layout,
              action: 'comment_copy'
            });
          }
        });
      }

      Fliplet.Analytics.trackEvent({
        category: 'list_dynamic_' + _this.data.layout,
        action: 'comment_options'
      });
    })
    .on('click keydown', '.dynamic-list-add-item', function(event) {
      if (!_this.Utils.accessibilityHelpers.isExecute(event)) {
        return;
      }

      if (!_this.data.addEntryLinkAction) {
        return;
      }

      if (!_.get(_this, 'data.addEntryLinkAction.page')) {
        Fliplet.UI.Toast({
          title: 'Link not configured',
          message: 'Form not found. Please check the component\'s configuration.'
        });

        return;
      }

      _this.data.addEntryLinkAction.query = _this.Utils.String.appendUrlQuery(
        _this.data.addEntryLinkAction.query,
        'mode=add'
      );

      try {
        var navigate = Fliplet.Navigate.to(_this.data.addEntryLinkAction);

        if (navigate instanceof Promise) {
          navigate
            .catch(function(error) {
              Fliplet.UI.Toast(error, {
                message: 'Error adding entry'
              });
            });
        }
      } catch (error) {
        Fliplet.UI.Toast(error, {
          message: 'Error adding entry'
        });
      }
    })
    .on('click keydown', '.dynamic-list-edit-item', function(event) {
      if (!_this.Utils.accessibilityHelpers.isExecute(event)) {
        return;
      }

      if (!_this.data.editEntryLinkAction) {
        return;
      }

      if (!_.get(_this, 'data.editEntryLinkAction.page')) {
        Fliplet.UI.Toast({
          title: 'Link not configured',
          message: 'Form not found. Please check the component\'s configuration.'
        });

        return;
      }

      var entryID = $(this).parents('.simple-list-detail-overlay-content').find('.simple-list-detail-wrapper').data('entry-id');

      _this.data.editEntryLinkAction.query = _this.Utils.String.appendUrlQuery(
        _this.data.editEntryLinkAction.query,
        'dataSourceEntryId=' + entryID
      );

      try {
        var navigate = Fliplet.Navigate.to(_this.data.editEntryLinkAction);

        if (navigate instanceof Promise) {
          navigate
            .catch(function(error) {
              Fliplet.UI.Toast(error, {
                message: 'Error editing entry'
              });
            });
        }
      } catch (error) {
        Fliplet.UI.Toast(error, {
          message: 'Error editing entry'
        });
      }
    })
    .on('click keydown', '.dynamic-list-delete-item', function(event) {
      if (!_this.Utils.accessibilityHelpers.isExecute(event)) {
        return;
      }

      var _that = $(this);
      var entryID = $(this).parents('.simple-list-detail-overlay-content').find('.simple-list-detail-wrapper').data('entry-id');
      var options = {
        title: 'Are you sure you want to delete the list entry?',
        labels: [
          {
            label: 'Delete',
            action: function() {
              _that.text('Deleting...').addClass('disabled');

              // Run Hook
              Fliplet.Hooks.run('flListDataBeforeDeleteEntry', {
                instance: _this,
                entryId: entryID,
                config: _this.data,
                id: _this.data.id,
                uuid: _this.data.uuid,
                container: _this.$container
              })
                .then(function() {
                  if (_this.data.deleteData && typeof _this.data.deleteData === 'function') {
                    return _this.data.deleteData(entryID);
                  }

                  return _this.deleteEntry(entryID);
                })
                .then(function onRemove(entryId) {
                  _.remove(_this.listItems, function(entry) {
                    return entry.id === parseInt(entryId, 10);
                  });
                  _that.text('Delete').removeClass('disabled');
                  _this.closeDetails();
                  _this.removeListItemHTML({
                    id: entryId
                  });
                })
                .catch(function(error) {
                  Fliplet.UI.Toast.error(error, {
                    message: 'Error deleting entry'
                  });
                });
            }
          }
        ],
        cancel: true
      };

      Fliplet.Hooks.run('flListDataBeforeDeleteConfirmation', {
        instance: _this,
        entryId: entryID,
        config: _this.data,
        id: _this.data.id,
        uuid: _this.data.uuid,
        container: _this.$container
      }).then(function() {
        Fliplet.UI.Actions(options);
      });
    })
<<<<<<< HEAD
    .on('click', '.file-item', function(file) {
      var url = $(file.currentTarget).find('input[type=hidden]').val();
=======
    .on('click', '.file-item', function(event) {
      var url = $(event.currentTarget).find('input[type=hidden]').val();
>>>>>>> 1e2b6ec1

      Fliplet.Navigate.file(url);
    })
    .on('click keydown', '.toggle-bookmarks', function(event) {
      if (!_this.Utils.accessibilityHelpers.isExecute(event)) {
        return;
      }

      var $toggle = $(this);

      $toggle.toggleClass('mixitup-control-active');
      _this.searchData();
    })
    .on('click keydown', '.simple-list-detail-overlay .simple-list-bookmark-wrapper', function(event) {
      if (!_this.Utils.accessibilityHelpers.isExecute(event)) {
        return;
      }

      var id = $(this).parents('.simple-list-details-holder').data('entry-id');
      var record = _.find(_this.listItems, { id: id });

      if (!record || !record.bookmarkButton) {
        return;
      }

      if (record.bookmarked) {
        $(this).parents('.simple-list-bookmark-holder').removeClass('bookmarked').addClass('not-bookmarked').focus();
        record.bookmarkButton.unlike();

        return;
      }

      $(this).parents('.simple-list-bookmark-holder').removeClass('not-bookmarked').addClass('bookmarked').focus();
      record.bookmarkButton.like();
    })
    .on('click keydown', '.simple-list-detail-overlay .simple-list-like-wrapper', function(event) {
      if (!_this.Utils.accessibilityHelpers.isExecute(event)) {
        return;
      }

      var id = $(this).parents('.simple-list-details-holder').data('entry-id');
      var record = _.find(_this.listItems, { id: id });

      if (!record || !record.likeButton) {
        return;
      }

      var count = record.likeButton.getCount();

      if (count < 1) {
        count = '';
      }

      if (record.liked) {
        $(this).parents('.simple-list-like-holder').removeClass('liked').addClass('not-liked').focus();
        record.likeButton.unlike();
        $(this).find('.count').html(count);

        return;
      }

      $(this).parents('.simple-list-like-holder').removeClass('not-liked').addClass('liked').focus();
      record.likeButton.like();
      $(this).find('.count').html(count);
    });
};

DynamicList.prototype.deleteEntry = function(entryID) {
  var _this = this;

  return Fliplet.DataSources.connect(_this.data.dataSourceId).then(function(connection) {
    return connection.removeById(entryID, { ack: true });
  }).then(function() {
    return Promise.resolve(entryID);
  });
};

DynamicList.prototype.removeListItemHTML = function(options) {
  options = options || {};

  var id = options.id;

  if (!id) {
    return;
  }

  this.$container.find('.simple-list-item[data-entry-id="' + id + '"]').remove();
};

DynamicList.prototype.initialize = function() {
  var _this = this;
  var shouldInitFromQuery = _this.parseQueryVars();

  // query will always have higher priority than storage
  // if we find relevant terms in the query, delete the storage so the filters do not mix and produce side-effects
  if (shouldInitFromQuery) {
    Fliplet.App.Storage.remove('flDynamicListQuery:' + _this.data.layout);
  }

  _this.attachObservers();

  // Check if there is a query or PV for search/filter queries
  return (shouldInitFromQuery ? Promise.resolve() : _this.parsePVQueryVars())
    .then(function() {
      // Render Base HTML template
      _this.renderBaseHTML();

      return _this.connectToDataSource();
    })
    .then(function(records) {
      _this.Utils.Records.addComputedFields({
        records: records,
        config: _this.data
      });

      return Fliplet.Hooks.run('flListDataAfterGetData', {
        instance: _this,
        config: _this.data,
        id: _this.data.id,
        uuid: _this.data.uuid,
        container: _this.$container,
        records: records
      }).then(function() {
        return _this.Utils.Records.setFilterValues({
          config: _this.data
        });
      }).then(function() {
        if (records && !Array.isArray(records)) {
          records = [records];
        }

        return _this.Utils.Records.prepareData({
          records: records,
          config: _this.data,
          filterQueries: _this.queryPreFilter ? _this.pvPreFilterQuery : undefined
        });
      });
    })
    .then(function(records) {
      _this.listItems = _this.getPermissions(records);

      if (!_this.data.detailViewAutoUpdate) {
        return Promise.resolve();
      }

      return _this.Utils.Records.getFields(_this.listItems, _this.data.dataSourceId).then(function(columns) {
        _this.dataSourceColumns = columns;
      });
    })
    .then(function() {
      return _this.Utils.Records.updateFiles({
        records: _this.listItems,
        config: _this.data
      });
    })
    .then(function(response) {
      _this.listItems = _.uniqBy(response, 'id');
      _this.checkIsToOpen();
      _this.modifiedListItems = _this.Utils.Records.addFilterProperties({
        records: _this.listItems,
        config: _this.data
      });

      return _this.addFilters(_this.modifiedListItems);
    })
    .then(function() {
      _this.parseFilterQueries();

      return _this.parseSearchQueries();
    });
};

DynamicList.prototype.checkIsToOpen = function() {
  var _this = this;
  var entry;

  if (!_this.queryOpen) {
    return;
  }

  if (_.hasIn(_this.pvOpenQuery, 'id')) {
    entry = _.find(_this.listItems, { id: _this.pvOpenQuery.id });
  } else if (_.hasIn(_this.pvOpenQuery, 'value') && _.hasIn(_this.pvOpenQuery, 'column')) {
    entry = _.find(_this.listItems, function(row) {
      // eslint-disable-next-line eqeqeq
      return row.data[_this.pvOpenQuery.column] == _this.pvOpenQuery.value;
    });
  }

  if (!entry) {
    Fliplet.UI.Toast('Entry not found');

    return;
  }

  var modifiedData = _this.addSummaryData([entry]);

  _this.showDetails(entry.id, modifiedData).then(function() {
    _this.openedEntryOnQuery = true;

    if (_this.pvOpenQuery.openComments || _this.pvOpenQuery.commentId) {
      _this.showComments(entry.id, _this.pvOpenQuery.commentId);
    }
  });
};

DynamicList.prototype.parseSearchQueries = function() {
  var _this = this;

  if (!_.get(_this.pvSearchQuery, 'value')) {
    return _this.searchData({
      initialRender: true
    });
  }

  if (_.hasIn(_this.pvSearchQuery, 'column')) {
    return _this.searchData({
      value: _this.pvSearchQuery.value,
      openSingleEntry: _this.pvSearchQuery.openSingleEntry,
      initialRender: true
    });
  }

  _this.$container.find('.simple-list-container').addClass('searching');
  _this.isSearching = true;

  return _this.searchData({
    column: _this.pvSearchQuery.column,
    value: _this.pvSearchQuery.value,
    openSingleEntry: _this.pvSearchQuery.openSingleEntry,
    initialRender: true
  });
};

DynamicList.prototype.parseFilterQueries = function() {
  var _this = this;

  if (!_this.queryFilter) {
    return;
  }

  var filterSelectors = _this.Utils.Query.getFilterSelectors({ query: _this.pvFilterQuery });

  var $filters = _this.$container.find(_.map(filterSelectors, function(selector) {
    return '.hidden-filter-controls-filter' + selector;
  }).join(','));

  _this.toggleFilterElement($filters, true);
  $filters.parents('.small-card-filters-panel').find('.panel-collapse').addClass('in');

  if (!_.get(_this.pvFilterQuery, 'hideControls', false)) {
    _this.$container.find('.hidden-filter-controls').addClass('active');

    if (!_this.data.filtersInOverlay) {
      _this.$container.find('.list-search-cancel').addClass('active');
      _this.$container.find('.list-search-icon .fa-sliders').addClass('active');
    }

    _this.calculateFiltersHeight(_this.$container.find('.simple-list-container'));
  }
};

DynamicList.prototype.navigateBackEvent = function() {
  var _this = this;
  var result;

  if (!_this.pvGoBack && !_this.pvGoBack.hijackBack) {
    return;
  }

  $('[data-fl-navigate-back]').off();

  if (_this.pvGoBack && _this.pvGoBack.action) {
    try {
      _this.pvGoBack.action = eval(_this.pvGoBack.action);
    } catch (error) {
      console.error('Your custom function for the back button contains a syntax error: ' + error);
    }
  }

  $('[data-fl-navigate-back]').on('click', function() {
    try {
      result = (typeof _this.pvGoBack.action === 'function') && _this.pvGoBack.action();
    } catch (error) {
      console.error('Your custom function for the back button thrown an error: ' + error);
    }

    if (!(result instanceof Promise)) {
      result = Promise.resolve();
    }


    return result.then(function() {
      return Fliplet.Navigate.back();
    }).catch(function(error) {
      console.error(error);
    });
  });
};

DynamicList.prototype.parseQueryVars = Fliplet.Registry.get('dynamicListQueryParser');

DynamicList.prototype.parsePVQueryVars = function() {
  var _this = this;
  var pvValue;

  return Fliplet.App.Storage.get('flDynamicListQuery:' + _this.data.layout)
    .then(function(value) {
      pvValue = value;

      if (typeof value === 'undefined') {
        Fliplet.App.Storage.remove('flDynamicListQuery:' + _this.data.layout);

        return;
      }

      _this.pvPreviousScreen = value.previousScreen;
      _this.pvGoBack = value.goBack;

      if (_this.pvGoBack && _this.pvGoBack.hijackBack) {
        _this.navigateBackEvent();
      }

      if (_.hasIn(value, 'prefilter')) {
        _this.queryPreFilter = true;
        _this.pvPreFilterQuery = value.prefilter;
      }

      if (_.hasIn(value, 'open')) {
        _this.queryOpen = true;
        _this.pvOpenQuery = value.open;
      }

      if (_.hasIn(value, 'search')) {
        _this.querySearch = true;
        _this.pvSearchQuery = value.search;
        _this.data.searchEnabled = true;
      }

      if (_.hasIn(value, 'filter')) {
        _this.queryFilter = true;
        _this.pvFilterQuery = value.filter;
        _this.data.filtersEnabled = true;
      }

      return;
    })
    .then(function() {
      if (pvValue && !pvValue.persist) {
        Fliplet.App.Storage.remove('flDynamicListQuery:' + _this.data.layout);
      }

      return;
    });
};

DynamicList.prototype.connectToDataSource = function() {
  var _this = this;
  var cache = { offline: true };

  function getData(options) {
    if (_this.data.defaultData && !_this.data.dataSourceId) {
      return Promise.resolve(_this.data.defaultEntries);
    }

    options = options || cache;

    return Fliplet.DataSources.connect(_this.data.dataSourceId, options)
      .then(function(connection) {
        // If you want to do specific queries to return your rows
        // See the documentation here: https://developers.fliplet.com/API/fliplet-datasources.html
        var query = {};

        if (typeof _this.data.dataQuery === 'function') {
          query = _this.data.dataQuery({
            config: _this.data,
            id: _this.data.id,
            uuid: _this.data.uuid,
            container: _this.$container
          });
        } else if (typeof _this.data.dataQuery === 'object') {
          query = _this.data.dataQuery;
        }

        return connection.find(query);
      });
  }

  return Fliplet.Hooks.run('flListDataBeforeGetData', {
    instance: _this,
    config: _this.data,
    id: _this.data.id,
    uuid: _this.data.uuid,
    container: _this.$container
  }).then(function() {
    if (_this.data.getData) {
      // eslint-disable-next-line no-func-assign
      getData = _this.data.getData;

      if (_this.data.hasOwnProperty('cache')) {
        cache.offline = _this.data.cache;
      }
    }

    return getData(cache);
  }).catch(function(error) {
    Fliplet.UI.Toast.error(error, {
      message: 'Error loading data'
    });
  });
};

DynamicList.prototype.renderBaseHTML = function() {
  // Function that renders the List container
  var _this = this;
  var baseHTML = '';
  var data = _this.getAddPermission(_this.data);

  // go to previous screen on close detail view - TRUE/FALSE
  data.previousScreen = _this.pvPreviousScreen;

  // go back to previous screen on click - TRUE/FALSE
  data.goBackButton = _this.pvGoBack && _this.pvGoBack.enableButton;

  if (typeof _this.data.layout !== 'undefined') {
    baseHTML = Fliplet.Widget.Templates[_this.layoutMapping[_this.data.layout]['base']];
  }

  var template = _this.data.advancedSettings && _this.data.advancedSettings.baseHTML
    ? Handlebars.compile(_this.data.advancedSettings.baseHTML)
    : Handlebars.compile(baseHTML());

  _this.$container.html(template(data));
};

DynamicList.prototype.addSummaryData = function(records) {
  var _this = this;
  var modifiedData = _this.Utils.Records.addFilterProperties({
    records: records,
    config: _this.data
  });
  var loopData = _.map(modifiedData, function(entry) {
    var newObject = {
      id: entry.id,
      flClasses: entry.data['flClasses'],
      flFilters: entry.data['flFilters'],
      editEntry: entry.editEntry,
      deleteEntry: entry.deleteEntry,
      likesEnabled: entry.likesEnabled,
      bookmarksEnabled: entry.bookmarksEnabled,
      commentsEnabled: entry.commentsEnabled,
      originalData: entry.data
    };

    // Uses sumamry view settings set by users
    _this.data['summary-fields'].some(function(obj) {
      var content = '';

      if (obj.column === 'custom') {
        content = new Handlebars.SafeString(Handlebars.compile(obj.customField)(entry.data));
      } else if (_this.data.filterFields.indexOf(obj.column) > -1) {
        content = _this.Utils.String.splitByCommas(entry.data[obj.column]).join(', ');
      } else {
        content = entry.data[obj.column];
      }

      content = _this.Utils.String.toFormattedString(content);

      newObject[obj.location] = content;
    });

    return newObject;
  });

  return loopData;
};

DynamicList.prototype.renderLoopHTML = function() {
  // Function that renders the List template
  var _this = this;
  var template = _this.data.advancedSettings && _this.data.advancedSettings.loopHTML
    ? Handlebars.compile(_this.data.advancedSettings.loopHTML)
    : Handlebars.compile(Fliplet.Widget.Templates[_this.layoutMapping[_this.data.layout]['loop']]());
  var limitedList;

  if (_this.data.enabledLimitEntries && _this.data.limitEntries >= 0
    && !_this.isSearching && !_this.isFiltering && !_this.showBookmarks) {
    limitedList = _this.modifiedListItems.slice(0, _this.data.limitEntries);

    // Hides the entry limit warning if the number of entries to show is less than the limit value
    if (_this.data.limitEntries > _this.modifiedListItems.length) {
      _this.$container.find('.limit-entries-text').addClass('hidden');
    }
  }

  $('#simple-list-wrapper-' + _this.data.id).empty();

  var renderLoopIndex = 0;
  var data = limitedList || _this.modifiedListItems;

  return new Promise(function(resolve) {
    function render() {
      // get the next batch of items to render
      var nextBatch = data.slice(
        renderLoopIndex * _this.INCREMENTAL_RENDERING_BATCH_SIZE,
        renderLoopIndex * _this.INCREMENTAL_RENDERING_BATCH_SIZE + _this.INCREMENTAL_RENDERING_BATCH_SIZE
      );

      if (nextBatch.length) {
        $('#simple-list-wrapper-' + _this.data.id).append(template(nextBatch));
        renderLoopIndex++;

        // if the browser is ready, render
        requestAnimationFrame(render);
      } else {
        _this.$container.find('.simple-list-container').removeClass('loading').addClass('ready');

        // Changing close icon in the fa-times-thin class for windows 7 IE11
        if (/Windows NT 6.1/g.test(navigator.appVersion) && Modernizr.ie11) {
          $('.fa-times-thin').addClass('win7');
        }

        resolve(data);
      }
    }

    // start the initial render
    requestAnimationFrame(render);
  });
};

DynamicList.prototype.getAddPermission = function(data) {
  data.showAddEntry = this.Utils.User.canAddRecord(this.data, this.myUserData);

  return data;
};

DynamicList.prototype.getPermissions = function(entries) {
  var _this = this;

  // Adds flag for Edit and Delete buttons
  _.forEach(entries, function(entry) {
    entry.editEntry = _this.Utils.Record.isEditable(entry, _this.data, _this.myUserData);
    entry.deleteEntry = _this.Utils.Record.isDeletable(entry, _this.data, _this.myUserData);
  });

  return entries;
};

DynamicList.prototype.addFilters = function(records) {
  // Function that renders the filters
  var _this = this;
  var filters = _this.Utils.Records.parseFilters({
    records: records,
    filters: _this.data.filterFields,
    id: _this.data.id
  });

  return Fliplet.Hooks.run('flListDataBeforeRenderFilters', {
    instance: _this,
    filters: filters,
    records: records,
    config: _this.data
  }).then(function() {
    var filtersTemplate = Fliplet.Widget.Templates[_this.layoutMapping[_this.data.layout]['filter']];

    var filtersData = {
      filtersInOverlay: _this.data.filtersInOverlay,
      filters: filters
    };
    var template = _this.data.advancedSettings && _this.data.advancedSettings.filterHTML
      ? Handlebars.compile(_this.data.advancedSettings.filterHTML)
      : Handlebars.compile(filtersTemplate());

    _.remove(filters, function(filter) {
      return _.isEmpty(filter.data);
    });
    _this.$container.find('.filter-holder').html(template(filtersData));
    Fliplet.Hooks.run('flListDataAfterRenderFilters', {
      instance: _this,
      filters: filters,
      records: records,
      config: _this.data
    });
  });
};

DynamicList.prototype.getActiveFilters = function() {
  return _(this.$container.find('.hidden-filter-controls-filter.mixitup-control-active'))
    .map(function(el) {
      return _.pickBy({
        class: el.dataset.toggle,
        field: el.dataset.field,
        value: el.dataset.value
      });
    })
    .groupBy('field')
    .mapValues(function(filters) {
      return _.map(filters, function(filter) {
        return _.has(filter, 'field') && _.has(filter, 'value')
          ? filter.value
          : filter.class;
      });
    })
    .value();
};

DynamicList.prototype.calculateFiltersHeight = function($el) {
  $el.find('.hidden-filter-controls').each(function() {
    $(this).animate({
      height: '100%'
    }, 200);
  });
};

DynamicList.prototype.calculateSearchHeight = function(element, isClearSearch) {
  var totalHeight = element.find('.hidden-search-controls-content').height();

  if (isClearSearch) {
    totalHeight = 0;
  }

  element.find('.hidden-search-controls').animate({
    height: totalHeight
  }, 200);
};

DynamicList.prototype.searchData = function(options) {
  if (typeof options === 'string') {
    options = {
      value: options
    };
  }

  options = options || {};

  var _this = this;
  var value = _.isUndefined(options.value) ? _this.searchValue : ('' + options.value).trim();
  var fields = options.fields || _this.data.searchFields;
  var openSingleEntry = options.openSingleEntry;
  var $inputField = _this.$container.find('.search-holder input');

  _this.searchValue = value;
  value = value.toLowerCase();
  _this.activeFilters = _this.getActiveFilters();
  _this.isSearching = value !== '';
  _this.isFiltering = !_.isEmpty(_this.activeFilters);
  _this.showBookmarks = _this.$container.find('.toggle-bookmarks').hasClass('mixitup-control-active');

  var limitEntriesEnabled = _this.data.enabledLimitEntries && !isNaN(_this.data.limitEntries);
  var limit = limitEntriesEnabled && _this.data.limitEntries > -1
    && !_this.isSearching && !_this.showBookmarks && !_this.isFiltering
    ? _this.data.limitEntries
    : -1;

  _this.Utils.Page.updateSearchContext({
    activeFilters: _this.activeFilters,
    searchValue: _this.searchValue,
    filterControlsActive: !!_this.$container.find('.hidden-filter-controls.active').length
  });

  return _this.Utils.Records.runSearch({
    value: value,
    records: _this.listItems,
    fields: fields,
    config: _this.data,
    activeFilters: _this.activeFilters,
    showBookmarks: _this.showBookmarks,
    limit: limit
  }).then(function(results) {
    results = results || {};

    if (Array.isArray(results)) {
      results = {
        records: searchedData
      };
    }

    var searchedData = results.records;

    return Fliplet.Hooks.run('flListDataBeforeRenderList', {
      instance: _this,
      value: value,
      records: searchedData,
      fields: fields,
      config: _this.data,
      activeFilters: _this.activeFilters,
      showBookmarks: _this.showBookmarks,
      limit: limit
    }).then(function() {
      searchedData = searchedData || [];

      var truncated = results.truncated || searchedData.length < _this.listItems.length;

      if (openSingleEntry && searchedData.length === 1) {
        _this.showDetails(searchedData[0].id);
      }

      /**
       * Update search UI
       **/
      $inputField.val('');
      $inputField.blur();
      _this.$container.find('.simple-list-container').removeClass('searching');
      // Adds search query to HTML
      _this.$container.find('.current-query').html(_this.searchValue);
      // Search value is provided
      _this.$container.find('.hidden-search-controls')[value.length ? 'addClass' : 'removeClass']('search-results');
      _this.calculateSearchHeight(_this.$container.find('.simple-list-container'), !value.length);
      _this.$container.find('.hidden-search-controls').addClass('active');
      _this.$container.find('.hidden-search-controls')[searchedData.length || truncated ? 'removeClass' : 'addClass']('no-results');

      if (!_this.data.forceRenderList
        && searchedData.length
        && !_.xorBy(searchedData, _this.searchedListItems, 'id').length) {
        // Same results returned. Do nothing.
        return Promise.resolve();
      }

      if (limitEntriesEnabled) {
        // Do not show limit text when user is searching or filtering
        var hideLimitText = !results.truncated && _this.data.limitEntries > 0;

        _this.$container.find('.limit-entries-text').toggleClass('hidden', hideLimitText);
      }

      if (!_this.data.forceRenderList
        && searchedData.length
        && searchedData.length === _.intersectionBy(searchedData, _this.searchedListItems, 'id').length) {
        // Search results is a subset of the current render.
        // Remove the extra records without re-render.
        _this.$container.find(_.map(_.differenceBy(_this.searchedListItems, searchedData, 'id'), function(record) {
          return '.simple-list-item[data-entry-id="' + record.id + '"]';
        }).join(',')).remove();
        _this.searchedListItems = searchedData;

        return Promise.resolve();
      }

      /**
       * Render results
       **/

      $('#simple-list-wrapper-' + _this.data.id).html('');

      _this.modifiedListItems = _this.addSummaryData(searchedData);
      _this.modifiedListItems = _this.Utils.Records.sortByField({
        records: _this.modifiedListItems,
        sortOrder: _this.sortOrder,
        sortField: _this.sortField,
        sortHTMLElements: false
      });

      return _this.renderLoopHTML().then(function(records) {
        _this.searchedListItems = searchedData;

        return records;
      });
    }).then(function(renderedRecords) {
      _this.initializeSocials(renderedRecords).then(function() {
        return Fliplet.Hooks.run('flListDataAfterRenderListSocial', {
          instance: _this,
          value: value,
          records: _this.searchedListItems,
          config: _this.data,
          activeFilters: _this.activeFilters,
          showBookmarks: _this.showBookmarks,
          id: _this.data.id,
          uuid: _this.data.uuid,
          container: _this.$container,
          initialRender: !!options.initialRender
        });
      });

      // Update selected highlight size in Edit
      Fliplet.Widget.updateHighlightDimensions(_this.data.id);

      _this.Utils.Page.updateActiveFilters({
        $container: _this.$container,
        filterOverlayClass: '.simple-list-search-filter-overlay',
        filtersInOverlay: _this.data.filtersInOverlay
      });

      return Fliplet.Hooks.run('flListDataAfterRenderList', {
        instance: _this,
        value: value,
        records: _this.searchedListItems,
        config: _this.data,
        activeFilters: _this.activeFilters,
        showBookmarks: _this.showBookmarks,
        id: _this.data.id,
        uuid: _this.data.uuid,
        container: _this.$container,
        initialRender: !!options.initialRender
      });
    });
  });
};

DynamicList.prototype.getLikeIdentifier = function(record) {
  var uniqueId = this.Utils.Record.getUniqueId({
    record: record,
    config: this.data
  });
  var defaultIdentifier = {
    entryId: uniqueId + '-like'
  };
  var customIdentifier = Promise.resolve();

  if (typeof this.data.getLikeIdentifier === 'function') {
    customIdentifier = this.data.getLikeIdentifier({
      record: record,
      config: this.data,
      id: this.data.id,
      uuid: this.data.uuid,
      container: this.$container
    });

    if (!(customIdentifier instanceof Promise)) {
      customIdentifier = Promise.resolve(customIdentifier);
    }
  }

  return customIdentifier.then(function(identifier) {
    if (!identifier) {
      identifier = defaultIdentifier;
    }

    return identifier;
  });
};

DynamicList.prototype.setupLikeButton = function(options) {
  if (!_.get(this.data, 'social.likes')) {
    return Promise.resolve();
  }

  options = options || {};

  var _this = this;
  var id = options.id;
  var title = options.title;
  var record = options.record || _.find(_this.listItems, { id: id });

  if (!record) {
    return Promise.resolve();
  }

  return _this.getLikeIdentifier(record)
    .then(function(identifier) {
      return new Promise(function(resolve) {
        var btn = LikeButton({
          target: '.simple-list-like-holder-' + id,
          dataSourceId: _this.data.likesDataSourceId,
          content: identifier,
          name: Fliplet.Env.get('pageTitle') + '/' + title,
          likeLabel: '<span class="count">{{#if count}}{{count}}{{/if}}</span><i class="fa fa-heart-o fa-lg"></i>',
          likedLabel: '<span class="count">{{#if count}}{{count}}{{/if}}</span><i class="fa fa-heart fa-lg animated bounceIn"></i>',
          likeWrapper: '<div class="simple-list-like-wrapper focus-outline btn-like" tabindex="0"></div>',
          likedWrapper: '<div class="simple-list-like-wrapper focus-outline btn-liked" tabindex="0"></div>',
          addType: 'html',
          liked: record.liked,
          count: record.likeCount
        });

        record.likeButton = btn;

        btn.on('like.status', function(liked, count) {
          record.liked = liked;
          record.likeCount = count;
          resolve(btn);
        });

        btn.on('liked', function() {
          var count = btn.getCount() > 0 ? btn.getCount() : '';

          record.liked = btn.isLiked();
          record.likeCount = count;
          _this.$container.find('.simple-list-detail-overlay .simple-list-like-holder-' + id + ' .count').html(count);

          Fliplet.Hooks.run('flListDataEntryLike', {
            instance: _this,
            config: _this.data,
            id: _this.data.id,
            uuid: _this.data.uuid,
            container: _this.$container,
            record: record
          });

          Fliplet.Analytics.trackEvent({
            category: 'list_dynamic_' + _this.data.layout,
            action: 'entry_like',
            label: title
          });
        });

        btn.on('liked.success', function() {
          Fliplet.Hooks.run('flListDataEntryLikeSuccess', {
            instance: _this,
            config: _this.data,
            id: _this.data.id,
            uuid: _this.data.uuid,
            container: _this.$container,
            record: record
          });
        });

        btn.on('liked.fail', function() {
          var count = btn.getCount() > 0 ? btn.getCount() : '';

          record.liked = btn.isLiked();
          record.likeCount = count;
          _this.$container.find('.simple-list-detail-overlay .simple-list-like-holder-' + id).removeClass('liked').addClass('not-liked');
          _this.$container.find('.simple-list-detail-overlay .simple-list-like-holder-' + id + ' .count').html(count);

          Fliplet.Hooks.run('flListDataEntryLikeFail', {
            instance: _this,
            config: _this.data,
            id: _this.data.id,
            uuid: _this.data.uuid,
            container: _this.$container,
            record: record
          });
        });

        btn.on('unliked', function() {
          var count = btn.getCount() > 0 ? btn.getCount() : '';


          record.liked = btn.isLiked();
          record.likeCount = count;
          _this.$container.find('.simple-list-detail-overlay .simple-list-like-holder-' + id + ' .count').html(count);

          Fliplet.Hooks.run('flListDataEntryUnlike', {
            instance: _this,
            config: _this.data,
            id: _this.data.id,
            uuid: _this.data.uuid,
            container: _this.$container,
            record: record
          });

          Fliplet.Analytics.trackEvent({
            category: 'list_dynamic_' + _this.data.layout,
            action: 'entry_unlike',
            label: title
          });
        });

        btn.on('unliked.success', function() {
          Fliplet.Hooks.run('flListDataEntryUnlikeSuccess', {
            instance: _this,
            config: _this.data,
            id: _this.data.id,
            uuid: _this.data.uuid,
            container: _this.$container,
            record: record
          });
        });

        btn.on('unliked.fail', function() {
          var count = btn.getCount() > 0 ? btn.getCount() : '';

          record.liked = btn.isLiked();
          record.likeCount = count;
          _this.$container.find('.simple-list-detail-overlay .simple-list-like-holder-' + id).removeClass('not-liked').addClass('liked');
          _this.$container.find('.simple-list-detail-overlay .simple-list-like-holder-' + id + ' .count').html(count);

          Fliplet.Hooks.run('flListDataEntryUnlikeFail', {
            instance: _this,
            config: _this.data,
            id: _this.data.id,
            uuid: _this.data.uuid,
            container: _this.$container,
            record: record
          });
        });
      });
    });
};

DynamicList.prototype.getBookmarkIdentifier = function(record) {
  var uniqueId = this.Utils.Record.getUniqueId({
    record: record,
    config: this.data
  });
  var defaultIdentifier = {
    entryId: uniqueId + '-bookmark'
  };
  var customIdentifier = Promise.resolve();

  if (typeof this.data.getBookmarkIdentifier === 'function') {
    customIdentifier = this.data.getBookmarkIdentifier({
      record: record,
      config: this.data,
      id: this.data.id,
      uuid: this.data.uuid,
      container: this.$container
    });

    if (!(customIdentifier instanceof Promise)) {
      customIdentifier = Promise.resolve(customIdentifier);
    }
  }

  return customIdentifier.then(function(identifier) {
    if (!identifier) {
      identifier = defaultIdentifier;
    }

    return identifier;
  });
};

DynamicList.prototype.setupBookmarkButton = function(options) {
  if (!_.get(this.data, 'social.bookmark')) {
    return Promise.resolve();
  }

  options = options || {};

  var _this = this;
  var id = options.id;
  var title = options.title;
  var record = options.record || _.find(_this.listItems, { id: id });

  if (!record) {
    return Promise.resolve();
  }

  return _this.getBookmarkIdentifier(record)
    .then(function(identifier) {
      return new Promise(function(resolve) {
        var btn = LikeButton({
          target: '.simple-list-bookmark-holder-' + id,
          dataSourceId: _this.data.bookmarkDataSourceId,
          view: 'userBookmarks',
          content: identifier,
          name: Fliplet.Env.get('pageTitle') + '/' + title,
          likeLabel: '<i class="fa fa-bookmark-o fa-lg"></i>',
          likedLabel: '<i class="fa fa-bookmark fa-lg animated fadeIn"></i>',
          likeWrapper: '<div class="simple-list-bookmark-wrapper btn-bookmark focus-outline" tabindex="0"></div>',
          likedWrapper: '<div class="simple-list-bookmark-wrapper btn-bookmarked focus-outline" tabindex="0"></div>',
          addType: 'html',
          getAllCounts: false,
          liked: record.bookmarked
        });

        record.bookmarkButton = btn;

        btn.on('like.status', function(liked) {
          record.bookmarked = liked;
          resolve(btn);
        });

        btn.on('liked', function() {
          record.bookmarked = btn.isLiked();

          Fliplet.Hooks.run('flListDataEntryBookmark', {
            instance: _this,
            config: _this.data,
            id: _this.data.id,
            uuid: _this.data.uuid,
            container: _this.$container,
            record: record
          });

          Fliplet.Analytics.trackEvent({
            category: 'list_dynamic_' + _this.data.layout,
            action: 'entry_bookmark',
            label: title
          });
        });

        btn.on('liked.success', function() {
          Fliplet.Hooks.run('flListDataEntryBookmarkSuccess', {
            instance: _this,
            config: _this.data,
            id: _this.data.id,
            uuid: _this.data.uuid,
            container: _this.$container,
            record: record
          });
        });

        btn.on('liked.fail', function() {
          record.bookmarked = btn.isLiked();
          _this.$container.find('.simple-list-detail-overlay .simple-list-bookmark-holder-' + id).removeClass('bookmarked').addClass('not-bookmarked');

          Fliplet.Hooks.run('flListDataEntryBookmarkFail', {
            instance: _this,
            config: _this.data,
            id: _this.data.id,
            uuid: _this.data.uuid,
            container: _this.$container,
            record: record
          });
        });

        btn.on('unliked', function() {
          record.bookmarked = btn.isLiked();

          Fliplet.Hooks.run('flListDataEntryUnbookmark', {
            instance: _this,
            config: _this.data,
            id: _this.data.id,
            uuid: _this.data.uuid,
            container: _this.$container,
            record: record
          });

          Fliplet.Analytics.trackEvent({
            category: 'list_dynamic_' + _this.data.layout,
            action: 'entry_unbookmark',
            label: title
          });
        });

        btn.on('unliked.success', function() {
          Fliplet.Hooks.run('flListDataEntryUnbookmarkSuccess', {
            instance: _this,
            config: _this.data,
            id: _this.data.id,
            uuid: _this.data.uuid,
            container: _this.$container,
            record: record
          });
        });

        btn.on('unliked.fail', function() {
          record.bookmarked = btn.isLiked();
          _this.$container.find('.simple-list-detail-overlay .simple-list-bookmark-holder-' + id).removeClass('not-bookmarked').addClass('bookmarked');

          Fliplet.Hooks.run('flListDataEntryUnbookmarkFail', {
            instance: _this,
            config: _this.data,
            id: _this.data.id,
            uuid: _this.data.uuid,
            container: _this.$container,
            record: record
          });
        });
      });
    });
};

DynamicList.prototype.initializeOverlaySocials = function(id) {
  var _this = this;
  var record = _.find(_this.listItems, { id: id });

  if (!record) {
    return Promise.resolve();
  }

  var bookmarkPromise = Promise.resolve();
  var likePromise = Promise.resolve();

  if (record.bookmarkButton) {
    _this.$container.find('.simple-list-detail-overlay .simple-list-bookmark-holder-' + id).removeClass('bookmarked not-bookmarked').addClass(record.bookmarkButton.isLiked() ? 'bookmarked' : 'not-bookmarked');
  } else {
    bookmarkPromise = _this.setupBookmarkButton({
      id: id,
      record: record
    }).then(function(btn) {
      if (!btn) {
        return;
      }

      _this.$container.find('.simple-list-detail-overlay .simple-list-bookmark-holder-' + id).removeClass('bookmarked not-bookmarked').addClass(btn.isLiked() ? 'bookmarked' : 'not-bookmarked');
    });
  }

  var count;

  if (record.likeButton) {
    count = record.likeButton.getCount() > 0 ? record.likeButton.getCount() : '';
    _this.$container.find('.simple-list-detail-overlay .simple-list-like-holder-' + id + ' .count').html(count);
    _this.$container.find('.simple-list-detail-overlay .simple-list-like-holder-' + id).removeClass('liked not-liked').addClass(record.likeButton.isLiked() ? 'liked' : 'not-liked');
  } else {
    likePromise = _this.setupLikeButton({
      id: id,
      record: record
    }).then(function(btn) {
      if (!btn) {
        return;
      }

      count = btn.getCount() > 0 ? btn.getCount() : '';
      _this.$container.find('.simple-list-detail-overlay .simple-list-like-holder-' + id + ' .count').html(count);
      _this.$container.find('.simple-list-detail-overlay .simple-list-like-holder-' + id).removeClass('liked not-liked').addClass(btn.isLiked() ? 'liked' : 'not-liked');
    });
  }

  return Promise.all([
    bookmarkPromise,
    likePromise,
    _this.getEntryComments({
      id: record.id,
      record: record
    })
  ]);
};

DynamicList.prototype.getAllBookmarks = function() {
  var _this = this;

  if (_this.fetchedAllBookmarks || !_.get(_this.data, 'social.bookmark') || !_this.data.bookmarkDataSourceId) {
    return Promise.resolve();
  }

  if (typeof _this.data.getBookmarkIdentifier === 'function' || _this.data.dataPrimaryKey) {
    return Promise.resolve();
  }

  return _this.Utils.Query.fetchAndCache({
    key: 'bookmarks-' + _this.data.bookmarkDataSourceId,
    waitFor: 400,
    request: Fliplet.Profile.Content({
      dataSourceId: _this.data.bookmarkDataSourceId,
      view: 'userBookmarks'
    }).then(function(instance) {
      return instance.query({
        where: {
          content: {
            entryId: { $regex: '\\d-bookmark' }
          }
        },
        exact: false
      });
    })
  }).then(function(results) {
    var bookmarkedIds = _.compact(_.map(results.data, function(record) {
      var match = _.get(record, 'data.content.entryId', '').match(/(\d*)-bookmark/);

      return match ? parseInt(match[1], 10) : '';
    }));

    if (results.fromCache) {
      _.forEach(_this.listItems, function(record) {
        if (bookmarkedIds.indexOf(record.id) === -1) {
          return;
        }

        record.bookmarked = true;
      });
    } else {
      _.forEach(_this.listItems, function(record) {
        record.bookmarked = bookmarkedIds.indexOf(record.id) > -1;
      });
    }

    _this.fetchedAllBookmarks = true;
  });
};

DynamicList.prototype.initializeSocials = function(records) {
  var _this = this;

  return _this.getAllBookmarks().then(function() {
    return Promise.all(_.flatten(_.map(records, function(record) {
      var title = _this.$container.find('.simple-list-item[data-entry-id="' + record.id + '"] .list-item-title').text().trim();
      var masterRecord = _.find(_this.listItems, { id: record.id });

      return [
        _this.setupLikeButton({
          target: '.simple-list-container .simple-list-like-holder-' + record.id,
          id: record.id,
          title: title,
          record: masterRecord
        }),
        _this.setupBookmarkButton({
          target: '.simple-list-container .simple-list-bookmark-holder-' + record.id,
          id: record.id,
          title: title,
          record: masterRecord
        }),
        _this.getEntryComments({
          id: record.id,
          record: masterRecord
        })
      ];
    })));
  });
};

DynamicList.prototype.getCommentUsers = function() {
  if (!_.get(this.data, 'social.comments')) {
    return Promise.resolve();
  }

  if (this.usersToMention) {
    return Promise.resolve(this.usersToMention);
  }

  var _this = this;

  // Get users info for comments
  return _this.connectToUsersDataSource()
    .then(function(users) {
      return _this.Utils.Records.updateFiles({
        records: users,
        config: _this.data,
        forComments: true
      });
    })
    .then(function(users) {
      _this.allUsers = users;

      // Update my user data
      if (!_.isEmpty(_this.myUserData)) {
        var myUser = _.find(_this.allUsers, function(user) {
          return _this.myUserData[_this.data.userEmailColumn] === user.data[_this.data.userEmailColumn];
        });

        if (myUser) {
          _this.myUserData = $.extend(true, _this.myUserData, myUser.data);
        }
      }

      return _this.Utils.Users.getUsersToMention({
        allUsers: _this.allUsers,
        config: _this.data
      });
    })
    .then(function(usersToMention) {
      _this.usersToMention = usersToMention;
    });
};

DynamicList.prototype.addDetailViewData = function(entry) {
  var _this = this;

  if (_.isArray(entry.data) && entry.data.length) {
    return entry;
  }

  entry.data = [];

  // Define detail view data based on user's settings
  _this.data.detailViewOptions.forEach(function(obj) {
    var label = '';
    var labelEnabled = true;
    var content = '';

    if (obj.type === 'file') {
      return;
    }

    // Define label
    if (obj.fieldLabel === 'column-name' && obj.column !== 'custom') {
      label = obj.column;
    }

    if (obj.fieldLabel === 'custom-label') {
      label = new Handlebars.SafeString(Handlebars.compile(obj.customFieldLabel)(entry.originalData));
    }

    if (obj.fieldLabel === 'no-label') {
      labelEnabled = false;
    }

    // Define content
    if (obj.customFieldEnabled) {
      content = new Handlebars.SafeString(Handlebars.compile(obj.customField)(entry.originalData));
    } else if (_this.data.filterFields.indexOf(obj.column) > -1) {
      content = _this.Utils.String.splitByCommas(entry.originalData[obj.column]).join(', ');
    } else {
      content = entry.originalData[obj.column];
    }

    content = _this.Utils.String.toFormattedString(content);

    // Define data object
    var newEntryDetail = {
      id: obj.id,
      content: content,
      label: label,
      labelEnabled: labelEnabled,
      type: obj.type
    };

    entry.data.push(newEntryDetail);
  });

  if (_this.data.detailViewAutoUpdate) {
    var savedColumns = _.map(_this.data.detailViewOptions, 'column');
    var extraColumns = _.difference(_this.dataSourceColumns, savedColumns);

    _.forEach(extraColumns, function(column) {
      var newColumnData = {
        id: entry.id,
        content: entry.originalData[column],
        label: column,
        labelEnabled: true,
        type: 'text'
      };

      entry.data.push(newColumnData);
    });
  }

  return entry;
};

DynamicList.prototype.showDetails = function(id, listData) {
  // Function that loads the selected entry data into an overlay for more details
  var _this = this;
  var entryData = _.find(listData || _this.modifiedListItems, { id: id });
  // Process template with data
  var entryId = { id: id };
  var wrapper = '<div class="simple-list-detail-wrapper" data-entry-id="{{id}}"></div>';
  var $overlay = $('#simple-list-detail-overlay-' + _this.data.id);
  var src = _this.data.advancedSettings && _this.data.advancedSettings.detailHTML
    ? _this.data.advancedSettings.detailHTML
    : Fliplet.Widget.Templates[_this.layoutMapping[_this.data.layout]['detail']]();

  _this.Utils.Records.getFilesInfo({
    entryData: entryData,
    detailViewOptions: _this.data.detailViewOptions
  })
    .then(function(files) {
      entryData = _this.addDetailViewData(entryData);

      if (files && Array.isArray(files)) {
<<<<<<< HEAD
        files.forEach(function(file) {
=======
        _.forEach(files, function(file) {
>>>>>>> 1e2b6ec1
          if (!file) {
            return;
          }

<<<<<<< HEAD
          var isFileAdded = entryData.entryDetails.some(function(details) {
            return details.id === file.id;
          });
=======
          var isFileAdded = !!_.find(entryData.entryDetails, { id: file.id });
>>>>>>> 1e2b6ec1

          if (!isFileAdded) {
            entryData.entryDetails.push(file);
          }
        });
      }
<<<<<<< HEAD

      var beforeShowDetails = Promise.resolve({
        src: src,
        data: entryData
      });

      if (typeof _this.data.beforeShowDetails === 'function') {
        beforeShowDetails = _this.data.beforeShowDetails({
          config: _this.data,
          src: src,
          data: entryData
        });

        if (!(beforeShowDetails instanceof Promise)) {
          beforeShowDetails = Promise.resolve(beforeShowDetails);
        }
      }

=======

      var beforeShowDetails = Promise.resolve({
        src: src,
        data: entryData
      });

      if (typeof _this.data.beforeShowDetails === 'function') {
        beforeShowDetails = _this.data.beforeShowDetails({
          config: _this.data,
          src: src,
          data: entryData
        });

        if (!(beforeShowDetails instanceof Promise)) {
          beforeShowDetails = Promise.resolve(beforeShowDetails);
        }
      }

>>>>>>> 1e2b6ec1
      return beforeShowDetails.then(function(data) {
        data = data || {};

        var template = Handlebars.compile(data.src || src);
        var wrapperTemplate = Handlebars.compile(wrapper);

        // This bit of code will only be useful if this component is added inside a Fliplet's Accordion component
        if (_this.$container.parents('.panel-group').not('.filter-overlay').length) {
          _this.$container.parents('.panel-group').not('.filter-overlay').addClass('remove-transform');
        }

        // Adds content to overlay
        $overlay.find('.simple-list-detail-overlay-content-holder').html(wrapperTemplate(entryId));
        $overlay.find('.simple-list-detail-wrapper').append(template(data.data || entryData));

        _this.initializeOverlaySocials(id);

        // Trigger animations
        $('body').addClass('lock');
        _this.$container.find('.simple-list-container').addClass('overlay-open');
        $overlay.addClass('open');

        if (typeof _this.data.afterShowDetails === 'function') {
          _this.data.afterShowDetails({
            config: _this.data,
            src: data.src || src,
            data: data.data || entryData
          });
        }
      });
    });
};

DynamicList.prototype.closeDetails = function() {
  if (this.openedEntryOnQuery && Fliplet.Navigate.query.dynamicListPreviousScreen === 'true') {
    Fliplet.Page.Context.remove('dynamicListPreviousScreen');

    return Fliplet.Navigate.back();
  }

  // Function that closes the overlay
  var _this = this;
  var $overlay = $('#simple-list-detail-overlay-' + _this.data.id);

  Fliplet.Page.Context.remove('dynamicListOpenId');
  $('body').removeClass('lock');
  $overlay.removeClass('open');
  _this.$container.find('.simple-list-container').removeClass('overlay-open');

  setTimeout(function() {
    // Clears overlay
    $overlay.find('.simple-list-detail-overlay-content-holder').html('');

    // This bit of code will only be useful if this component is added inside a Fliplet's Accordion component
    if (_this.$container.parents('.panel-group').not('.filter-overlay').length) {
      _this.$container.parents('.panel-group').not('.filter-overlay').removeClass('remove-transform');
    }
  }, 300);
};

/** ****************/
/** ** COMMENTS ****/
/** ****************/

DynamicList.prototype.getCommentIdentifier = function(record) {
  var uniqueId = this.Utils.Record.getUniqueId({
    record: record,
    config: this.data
  });
  var defaultIdentifier = {
    contentDataSourceEntryId: uniqueId,
    type: 'comment'
  };
  var customIdentifier = Promise.resolve();

  /* Deprecated method of defining comment identifiers */
  if (typeof this.data.getCommentIdentifier === 'function') {
    customIdentifier = this.data.getCommentIdentifier({
      record: record,
      config: this.data,
      id: this.data.id,
      uuid: this.data.uuid,
      container: this.$container
    });

    if (!(customIdentifier instanceof Promise)) {
      customIdentifier = Promise.resolve(customIdentifier);
    }
  }

  return customIdentifier.then(function(identifier) {
    if (!identifier) {
      identifier = defaultIdentifier;
    }

    return identifier;
  });
};

DynamicList.prototype.getEntryComments = function(options) {
  if (!_.get(this.data, 'social.comments')) {
    return Promise.resolve();
  }

  options = options || {};

  var _this = this;
  var id = options.id;
  var record = options.record || _.find(_this.listItems, { id: id });

  if (!record) {
    return Promise.resolve();
  }

  var count = record.commentCount;

  return _this.getCommentIdentifier(record)
    .then(function(identifier) {
      var getComments = Promise.resolve();

      if (typeof count === 'undefined' || options.force) {
        getComments = Fliplet.Content({ dataSourceId: _this.data.commentsDataSourceId })
          .then(function(instance) {
            return instance.query({
              allowGrouping: true,
              where: {
                content: identifier,
                settings: {
                  text: { $regex: '[^\s]+' }
                }
              }
            });
          })
          .then(function(entries) {
            record.comments = entries;
            record.commentCount = entries.length;
          });
      }

      return getComments;
    })
    .then(function() {
      _this.updateCommentCounter({
        id: id,
        record: record
      });
    });
};

DynamicList.prototype.connectToUsersDataSource = function() {
  var _this = this;
  var options = {
    offline: true // By default on native platform it connects to offline DB. Set this option to false to connect to api's
  };

  return Fliplet.DataSources.connect(_this.data.userDataSourceId, options)
    .then(function(connection) {
      return connection.find();
    });
};

DynamicList.prototype.updateCommentCounter = function(options) {
  if (!_.get(this.data, 'social.comments')) {
    return;
  }

  options = options || {};

  var _this = this;
  var id = options.id;
  var record = options.record || _.find(_this.listItems, { id: id });

  if (!record) {
    return;
  }

  var commentCounterTemplate = '<span class="count">{{#if count}}{{count}}{{/if}}</span> <i class="fa fa-comment-o fa-lg"></i> <span class="comment-label">Comment</span>';
  var counterCompiled = Handlebars.compile(commentCounterTemplate);
  var data = {
    count: record.commentCount
  };
  var html = counterCompiled(data);

  // Updates both main list and overlay comment counters
  _this.$container.find('.simple-list-comemnt-holder-' + id).html(html);
};

DynamicList.prototype.showComments = function(id, commentId) {
  var _this = this;

  _this.$container.find('simple-list-comment-area').html(_this.commentsLoadingHTML);
  $('body').addClass('lock');
  _this.$container.find('.simple-list-detail-overlay-content-holder').addClass('lock');
  _this.$container.find('.simple-list-comment-panel').addClass('open');

  var context = {
    dynamicListOpenId: id
  };

  if (commentId) {
    context.dynamicListCommentId = commentId;
  } else {
    context.dynamicListOpenComments = 'true';
  }

  Fliplet.Page.Context.update(context);

  return _this.getCommentUsers().then(function() {
    return _this.getEntryComments({
      id: id,
      force: true
    });
  }).then(function() {
    // Get comments for entry
    var entry = _.find(_this.listItems, { id: id });
    var entryComments = _.get(entry, 'comments');

    // Display comments
    entryComments.forEach(function(entry, index) {
      // Convert data/time
      var newDate = new Date(entry.createdAt);
      var timeInMilliseconds = newDate.getTime();
      var userName = _.compact(_.map(_this.data.userNameFields, function(name) {
        return _.get(entry, 'data.settings.user.' + name);
      })).join(' ').trim();

      entryComments[index].timeInMilliseconds = timeInMilliseconds;
      entryComments[index].literalDate = moment(entry.createdAt).calendar(null, {
        sameDay: '[Today], HH:mm',
        nextDay: '[Tomorrow], HH:mm',
        nextWeek: 'dddd, HH:mm',
        lastDay: '[Yesterday], HH:mm',
        lastWeek: 'dddd, HH:mm',
        sameElse: 'MMM Do YY, HH:mm'
      });
      entryComments[index].userName = userName;
      entryComments[index].photo = entry.data.settings.user[_this.data.userPhotoColumn] || '';
      entryComments[index].text = entry.data.settings.text || '';

      var myEmail = '';

      if (!_.isEmpty(_this.myUserData)) {
        myEmail = _this.myUserData[_this.data.userEmailColumn] || _this.myUserData['email'] || _this.myUserData['Email'];
      }

      var dataSourceEmail = '';

      if (entry.data.settings.user && entry.data.settings.user[_this.data.userEmailColumn]) {
        dataSourceEmail = entry.data.settings.user[_this.data.userEmailColumn];
      }

      // Check if comment is from current user
      if (_this.myUserData.isSaml2) {
        var myEmailParts = myEmail.match(/[^\@]+[^\.]+/);
        var toComparePart = myEmailParts && myEmailParts.length ? myEmailParts[0] : '';
        var dataSourceEmailParts = dataSourceEmail.match(/[^\@]+[^\.]+/);
        var toComparePart2 = dataSourceEmailParts && dataSourceEmailParts.length ? dataSourceEmailParts[0] : '';

        if (toComparePart.toLowerCase() === toComparePart2.toLowerCase()) {
          entryComments[index].currentUser = true;
        }
      } else if (dataSourceEmail === myEmail) {
        entryComments[index].currentUser = true;
      }
    });
    entryComments = _.orderBy(entryComments, ['timeInMilliseconds'], ['asc']);

    if (!_this.autosizeInit) {
      autosize(_this.$container.find('simple-list-comment-input-holder textarea'));
      _this.autosizeInit = true;
    }

    var commentsTemplate = Fliplet.Widget.Templates[_this.layoutMapping[_this.data.layout]['comments']];
    var commentsTemplateCompiled = Handlebars.compile(commentsTemplate());
    var commentsHTML = commentsTemplateCompiled(entryComments);
    var $commentArea = _this.$container.find('.simple-list-comment-area');
    var hookData = {
      instance: _this,
      config: _this.data,
      id: _this.data.id,
      uuid: _this.data.uuid,
      container: _this.$container,
      html: commentsHTML,
      src: commentsTemplate,
      comments: entryComments,
      entryId: id,
      record: entry
    };

    return Fliplet.Hooks.run('flListDataBeforeShowComments', hookData).then(function() {
      $commentArea.html(hookData.html);

      return Fliplet.Hooks.run('flListDataAfterShowComments', {
        instance: _this,
        config: _this.data,
        id: _this.data.id,
        uuid: _this.data.uuid,
        container: _this.$container,
        html: commentsHTML,
        comments: entryComments,
        entryId: id,
        record: entry
      }).then(function() {
        var scrollTop = $commentArea[0].scrollHeight;

        if (commentId) {
          var $commentHolder = $('.fl-individual-comment[data-id="' + commentId + '"]');

          if ($commentHolder.length) {
            scrollTop = $commentHolder.position().top - $('.simple-list-comment-panel-header').outerHeight();
          }
        }

        $commentArea.scrollTop(scrollTop);
      });
    });
  }).catch(function(error) {
    Fliplet.UI.Toast.error(error, {
      message: 'Unable to load comments'
    });
  });
};

DynamicList.prototype.sendComment = function(id, value) {
  var record = _.find(this.listItems, { id: id });

  if (!record) {
    return Promise.resolve();
  }

  var _this = this;
  var guid = Fliplet.guid();
  var userName = '';

  if (_.isEmpty(_this.myUserData) || (!_this.myUserData[_this.data.userEmailColumn] && !_this.myUserData['email'] && !_this.myUserData['Email'])) {
    if (typeof Raven !== 'undefined' && Raven.captureMessage) {
      Fliplet.User.getCachedSession().then(function(session) {
        Raven.captureMessage('User data not found for commenting', {
          extra: {
            config: _this.data,
            myUserData: _this.myUserData,
            session: session
          }
        });
      });
    }

    return Fliplet.UI.Toast('You must be logged in to use this feature');
  }

  var myEmail = _this.myUserData[_this.data.userEmailColumn] || _this.myUserData['email'] || _this.myUserData['Email'];
  var userFromDataSource = _.find(_this.allUsers, function(user) {
    /**
     * there could be users with null for Email
     */
    var toCompareDataEmailPart = user.data[_this.data.userEmailColumn] ? user.data[_this.data.userEmailColumn].match(/[^\@]+[^\.]+/) : null;
    var toCompareEmailPart = myEmail.match(/[^\@]+[^\.]+/);

    /**
     * the regexp match could return null
     */
    return toCompareDataEmailPart && toCompareEmailPart && toCompareDataEmailPart[0].toLowerCase() === toCompareEmailPart[0].toLowerCase();
  });

  if (!userFromDataSource) {
    return Fliplet.UI.Toast.error('We couldn\'t find your user details.', {
      message: 'Invalid user'
    });
  }

  var options = {
    instance: _this,
    config: _this.data,
    id: _this.data.id,
    uuid: _this.data.uuid,
    container: _this.$container,
    record: record,
    comment: value,
    commentGuid: guid
  };

  return Fliplet.Hooks.run('flListDataBeforeNewComment', options).then(function() {
    value = options.comment;
    guid = options.commentGuid;

    if (!value) {
      return Promise.resolve();
    }

    _this.appendTempComment(id, value, guid, userFromDataSource);

    if (_.get(record, 'commentCount')) {
      record.commentCount++;
    }

    _this.updateCommentCounter({
      id: id,
      record: record
    });

    userName = _.compact(_.map(_this.data.userNameFields, function(name) {
      return _this.myUserData.isSaml2
        ? _.get(userFromDataSource, 'data.' + name)
        : _this.myUserData[name];
    })).join(' ').trim();

    var comment = {
      fromName: userName,
      user: _this.myUserData.isSaml2 ? userFromDataSource.data : _this.myUserData
    };

    _.assignIn(comment, { contentDataSourceEntryId: id });

    var timestamp = (new Date()).toISOString();

    // Get mentioned user(s)
    var mentionRegexp = /\B@[a-z0-9_-]+/ig;
    var mentions = value.match(mentionRegexp);
    var usersMentioned = [];

    if (mentions && mentions.length) {
      var filteredUsers = _.filter(_this.usersToMention, function(userToMention) {
        return mentions.indexOf('@' + userToMention.username) > -1;
      });

      if (filteredUsers && filteredUsers.length) {
        filteredUsers.forEach(function(filteredUser) {
          var foundUser = _.find(_this.allUsers, function(user) {
            return user.id === filteredUser.id;
          });

          if (foundUser) {
            usersMentioned.push(foundUser);
          }
        });
      }
    }

    comment.mentions = [];

    if (usersMentioned && usersMentioned.length) {
      usersMentioned.forEach(function(user) {
        comment.mentions.push(user.id);
      });
    }

    comment.text = value;
    comment.timestamp = timestamp;
    comment.contentDataSourceId = _this.data.dataSourceId;
    comment.contentDataSourceEntryId = id;

    return _this.getCommentIdentifier(record)
      .then(function(identifier) {
        return Fliplet.Profile.Content({ dataSourceId: _this.data.commentsDataSourceId })
          .then(function(instance) {
            return instance.create(identifier, {
              settings: comment
            });
          });
      })
      .then(function(comment) {
        options = {
          instance: _this,
          config: _this.data,
          id: _this.data.id,
          uuid: _this.data.uuid,
          container: _this.$container,
          record: record,
          commentEntry: comment,
          commentGuid: guid
        };

        return Fliplet.Hooks.run('flListDataAfterNewComment', options)
          .then(function() {
            comment = options.commentEntry || comment;
            record.comments.push(comment);
            _this.replaceComment(guid, comment, 'final');
            options.commentContainer = _this.$container.find('.fl-individual-comment[data-id="' + comment.id + '"]');
            Fliplet.Hooks.run('flListDataAfterNewCommentShown', options);
          });
      });
  }).catch(function(error) {
    // Reverses count if error occurs
    console.error(error);

    if (_.get(record, 'commentCount')) {
      record.commentCount--;
    }

    _this.updateCommentCounter({
      id: id,
      record: record
    });
  });
};

DynamicList.prototype.appendTempComment = function(id, value, guid, userFromDataSource) {
  var _this = this;
  var timestamp = (new Date()).toISOString();
  var userName = _.compact(_.map(_this.data.userNameFields, function(name) {
    return _this.myUserData.isSaml2
      ? _.get(userFromDataSource, 'data.' + name)
      : _this.myUserData[name];
  })).join(' ').trim();

  var commentInfo = {
    id: guid,
    literalDate: moment(timestamp).calendar(null, {
      sameDay: '[Today], HH:mm',
      nextDay: '[Tomorrow], HH:mm',
      nextWeek: 'dddd, HH:mm',
      lastDay: '[Yesterday], HH:mm',
      lastWeek: 'dddd, HH:mm',
      sameElse: 'MMM Do YY, HH:mm'
    }),
    userName: userName,
    photo: _this.myUserData[_this.data.userPhotoColumn] || '',
    text: value
  };

  var tempCommentTemplate = Fliplet.Widget.Templates[_this.layoutMapping[_this.data.layout]['temp-comment']];
  var tempCommentTemplateCompiled = Handlebars.compile(tempCommentTemplate());
  var tempCommentHTML = tempCommentTemplateCompiled(commentInfo);
  var $commentArea = _this.$container.find('.simple-list-comment-area');

  $commentArea.append(tempCommentHTML);
  $commentArea.stop().animate({
    scrollTop: $commentArea[0].scrollHeight
  }, 250);
};

DynamicList.prototype.replaceComment = function(guid, commentData, context) {
  var _this = this;
  var userName = _.compact(_.map(_this.data.userNameFields, function(name) {
    return _.get(commentData, 'data.settings.user.' + name);
  })).join(' ').trim();

  if (!commentData.literalDate) {
    commentData.literalDate = moment(commentData.createdAt).calendar(null, {
      sameDay: '[Today], HH:mm',
      nextDay: '[Tomorrow], HH:mm',
      nextWeek: 'dddd, HH:mm',
      lastDay: '[Yesterday], HH:mm',
      lastWeek: 'dddd, HH:mm',
      sameElse: 'MMM Do YY, HH:mm'
    });
  }

  var myEmail = _this.myUserData[_this.data.userEmailColumn] || _this.myUserData['email'];
  var commentEmail = '';

  if (commentData.data.settings.user[_this.data.userEmailColumn]) {
    commentEmail = commentData.data.settings.user[_this.data.userEmailColumn];
  }

  var commentInfo = {
    id: commentData.id,
    literalDate: commentData.literalDate,
    userName: userName,
    photo: commentData.data.settings.user[_this.data.userPhotoColumn] || '',
    text: commentData.data.settings.text
  };

  var commentTemplate;
  var commentTemplateCompiled;
  var commentHTML;

  if (context === 'final') {
    // Check if comment is from current user
    if (_this.myUserData.isSaml2) {
      var myEmailParts = myEmail.match(/[^\@]+[^\.]+/);
      var toComparePart = myEmailParts[0];
      var commentEmailParts = commentEmail.match(/[^\@]+[^\.]+/);
      var toComparePart2 = commentEmailParts[0];

      if (toComparePart.toLowerCase() === toComparePart2.toLowerCase()) {
        commentInfo.currentUser = true;
      }
    } else if (commentEmail === myEmail) {
      commentInfo.currentUser = true;
    }

    commentTemplate = Fliplet.Widget.Templates[_this.layoutMapping[_this.data.layout]['single-comment']];
    commentTemplateCompiled = Handlebars.compile(commentTemplate());
    commentHTML = commentTemplateCompiled(commentInfo);
  }

  if (context === 'temp') {
    commentTemplate = Fliplet.Widget.Templates[_this.layoutMapping[_this.data.layout]['temp-comment']];
    commentTemplateCompiled = Handlebars.compile(commentTemplate());
    commentHTML = commentTemplateCompiled(commentInfo);
  }

  _this.$container.find('.fl-individual-comment[data-id="' + guid + '"]').replaceWith(commentHTML);
};

DynamicList.prototype.deleteComment = function(id) {
  var _this = this;
  var entryId = _this.$container.find('.simple-list-item.open').data('entry-id') || _this.entryClicked;
  var entry = _.find(_this.listItems, { id: entryId });
  var commentHolder = _this.$container.find('.fl-individual-comment[data-id="' + id + '"]');
  var options = {
    instance: _this,
    config: _this.data,
    id: _this.data.id,
    uuid: _this.data.uuid,
    container: _this.$container,
    record: entry,
    commentId: id,
    commentContainer: commentHolder
  };

  commentHolder.hide();

  return Fliplet.Hooks.run('flListDataBeforeDeleteComment', options).then(function() {
    return Fliplet.DataSources.connect(_this.data.commentsDataSourceId).then(function(connection) {
      return connection.removeById(id, { ack: true });
    }).then(function onRemove() {
      _.remove(entry.comments, { id: id });
      entry.commentCount--;
      _this.updateCommentCounter({
        id: entryId,
        record: entry
      });
      commentHolder.remove();
      Fliplet.Hooks.run('flListDataAfterDeleteComment', options);
    });
  }).catch(function(error) {
    commentHolder.show();
    Fliplet.UI.Toast.error(error, {
      message: 'Error deleting comment'
    });
  });
};

DynamicList.prototype.saveComment = function(entryId, commentId, newComment) {
  var _this = this;
  var entry = _.find(_this.listItems, { id: entryId });
  var entryComments = _.get(entry, 'comments', []);
  var commentData = _.find(entryComments, { id: commentId });

  if (!commentData) {
    return Promise.reject('Comment not found');
  }

  var oldCommentData = _.clone(commentData);
  var options = {
    instance: _this,
    config: _this.data,
    id: _this.data.id,
    uuid: _this.data.uuid,
    container: _this.$container,
    record: entry,
    oldCommentData: oldCommentData,
    newComment: newComment
  };

  return Fliplet.Hooks.run('flListDataBeforeUpdateComment', options)
    .then(function() {
      newComment = options.newComment;

      if (!newComment) {
        return Promise.resolve();
      }

      commentData.data.settings.text = newComment;
      _this.replaceComment(commentId, commentData, 'temp');

      return Fliplet.Content({ dataSourceId: _this.data.commentsDataSourceId })
        .then(function(instance) {
          return instance.update({
            settings: commentData.data.settings
          }, {
            id: commentId
          });
        })
        .then(function(newCommentData) {
          options = {
            instance: _this,
            config: _this.data,
            id: _this.data.id,
            uuid: _this.data.uuid,
            container: _this.$container,
            record: entry,
            oldCommentData: oldCommentData,
            newCommentData: newCommentData
          };

          return Fliplet.Hooks.run('flListDataAfterUpdateComment', options)
            .then(function() {
              newCommentData = options.newCommentData;
              _this.replaceComment(commentId, newCommentData, 'final');
              options.commentContainer = _this.$container.find('.fl-individual-comment[data-id="' + newCommentData.id + '"]');
              Fliplet.Hooks.run('flListDataAfterUpdateCommentShown', options);
            });
        });
    })
    .catch(function(error) {
      _this.replaceComment(commentId, oldCommentData, 'final');
      Fliplet.UI.Toast.error(error, {
        message: 'Error updating comment'
      });
    });
};<|MERGE_RESOLUTION|>--- conflicted
+++ resolved
@@ -921,13 +921,8 @@
         Fliplet.UI.Actions(options);
       });
     })
-<<<<<<< HEAD
-    .on('click', '.file-item', function(file) {
-      var url = $(file.currentTarget).find('input[type=hidden]').val();
-=======
     .on('click', '.file-item', function(event) {
       var url = $(event.currentTarget).find('input[type=hidden]').val();
->>>>>>> 1e2b6ec1
 
       Fliplet.Navigate.file(url);
     })
@@ -2352,29 +2347,18 @@
       entryData = _this.addDetailViewData(entryData);
 
       if (files && Array.isArray(files)) {
-<<<<<<< HEAD
-        files.forEach(function(file) {
-=======
         _.forEach(files, function(file) {
->>>>>>> 1e2b6ec1
           if (!file) {
             return;
           }
 
-<<<<<<< HEAD
-          var isFileAdded = entryData.entryDetails.some(function(details) {
-            return details.id === file.id;
-          });
-=======
           var isFileAdded = !!_.find(entryData.entryDetails, { id: file.id });
->>>>>>> 1e2b6ec1
 
           if (!isFileAdded) {
             entryData.entryDetails.push(file);
           }
         });
       }
-<<<<<<< HEAD
 
       var beforeShowDetails = Promise.resolve({
         src: src,
@@ -2393,26 +2377,6 @@
         }
       }
 
-=======
-
-      var beforeShowDetails = Promise.resolve({
-        src: src,
-        data: entryData
-      });
-
-      if (typeof _this.data.beforeShowDetails === 'function') {
-        beforeShowDetails = _this.data.beforeShowDetails({
-          config: _this.data,
-          src: src,
-          data: entryData
-        });
-
-        if (!(beforeShowDetails instanceof Promise)) {
-          beforeShowDetails = Promise.resolve(beforeShowDetails);
-        }
-      }
-
->>>>>>> 1e2b6ec1
       return beforeShowDetails.then(function(data) {
         data = data || {};
 
