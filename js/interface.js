--- conflicted
+++ resolved
@@ -453,10 +453,7 @@
 
             _this.setupCodeEditors(listLayout);
             _this.goToSettings('layouts');
-<<<<<<< HEAD
-=======
-
->>>>>>> 4698d2cd
+
             return;
           })
           .catch(function(error) {
@@ -465,7 +462,6 @@
               $('#enable-search').prop('checked', _this.config.searchEnabled).trigger('change');
               $('#enable-filters').prop('checked', _this.config.filtersEnabled).trigger('change');
               $('#enable-filter-overlay').prop('checked', _this.config.filtersInOverlay).trigger('change');
-<<<<<<< HEAD
 
               // Load social feature
               $('#enable-likes').prop('checked', _this.config.social.likes);
@@ -478,17 +474,6 @@
               $('.layout-holder[data-layout="' + _this.config.layout + '"]').addClass('active');
 
               // Load code editor tabs
-=======
-               // Load social feature
-              $('#enable-likes').prop('checked', _this.config.social.likes);
-              $('#enable-bookmarks').prop('checked', _this.config.social.bookmark);
-              $('#enable-comments').prop('checked', _this.config.social.comments);
-               // Select layout
-              listLayout = _this.config.layout;
-              isLayoutSelected = true;
-              $('.layout-holder[data-layout="' + _this.config.layout + '"]').addClass('active');
-               // Load code editor tabs
->>>>>>> 4698d2cd
               switch(listLayout) {
                 case 'small-card':
                   $('.filter-loop-item').removeClass('hidden');
@@ -506,12 +491,8 @@
                 default:
                   break;
               }
-<<<<<<< HEAD
-
-              // Load advanced settings
-=======
+
                // Load advanced settings
->>>>>>> 4698d2cd
               if (_this.config.advancedSettings.htmlEnabled || _this.config.advancedSettings.cssEnabled || _this.config.advancedSettings.jsEnabled) {
                 resetToDefaults = true;
                 $('input#enable-templates').prop('checked', _this.config.advancedSettings.htmlEnabled).trigger('change');
@@ -519,19 +500,12 @@
                 $('input#enable-javascript').prop('checked', _this.config.advancedSettings.jsEnabled).trigger('change');
                 resetToDefaults = false;
               }
-<<<<<<< HEAD
 
               $('.create-holder').addClass('hidden');
               $('.edit-holder').removeClass('hidden');
               $('.form-group').removeClass('disabled');
-
-              // Continue
-=======
-               $('.create-holder').addClass('hidden');
-              $('.edit-holder').removeClass('hidden');
-              $('.form-group').removeClass('disabled');
+              
                // Continue
->>>>>>> 4698d2cd
               _this.setupCodeEditors(listLayout);
               _this.goToSettings('layouts');
             }
